--- conflicted
+++ resolved
@@ -65,7 +65,7 @@
 	}
 
 	SLOInfo struct {
-		EntityID, NameID, Format, SPNameQualifier, Issuer string
+		IssuerID, NameID, Format, SPNameQualifier, SessionIndex, DestinationID string
 	}
 
 	SLOInfoMap interface {
@@ -81,10 +81,7 @@
 	Config                  = Conf{}
 	ACSError                = errors.New("invalid AsssertionConsumerService or AsssertionConsumerServiceIndex")
 )
-<<<<<<< HEAD
-
-=======
->>>>>>> 6454b5df
+
 /*
   PublicKeyInfo extracts the keyname, publickey and cert (base64 DER - no PEM) from the given certificate.
   The keyname is computed from the public key corresponding to running this command: openssl x509 -modulus -noout -in <cert> | openssl sha1.
@@ -117,10 +114,7 @@
 	}
 	return
 }
-<<<<<<< HEAD
-
-=======
->>>>>>> 6454b5df
+
 /*
   Make a random id
 */
@@ -140,10 +134,7 @@
 	w.Close()
 	return b.Bytes()
 }
-<<<<<<< HEAD
-
-=======
->>>>>>> 6454b5df
+
 /*
   Inflate utility that decompresses a string using the flate algo
 */
@@ -259,13 +250,8 @@
   Receives the metadatasets for resp. the sender and the receiver
   Returns metadata for the sender and the receiver
 */
-<<<<<<< HEAD
 func ReceiveAuthnRequest(r *http.Request, issuerMdSet, destinationMdSet Md) (xp, issuerMd, destinationMd *goxml.Xp, relayState string, err error) {
 	xp, issuerMd, destinationMd, relayState, err = DecodeSAMLMsg(r, issuerMdSet, destinationMdSet, IdPRole, []string{"AuthnRequest"}, true)
-=======
-func ReceiveAuthnRequest(r *http.Request, issuerMdSet, destinationMdSet Md) (xp, md, memd *goxml.Xp, relayState string, err error) {
-	xp, md, memd, relayState, err = DecodeSAMLMsg(r, issuerMdSet, destinationMdSet, IdPRole, []string{"AuthnRequest"}, true)
->>>>>>> 6454b5df
 	if err != nil {
 		return
 	}
@@ -295,17 +281,8 @@
   Receives the metadatasets for resp. the sender and the receiver
   Returns metadata for the sender and the receiver
 */
-<<<<<<< HEAD
 func ReceiveSAMLResponse(r *http.Request, issuerMdSet, destinationMdSet Md) (xp, issuerMd, destinationMd *goxml.Xp, relayState string, err error) {
 	return DecodeSAMLMsg(r, issuerMdSet, destinationMdSet, SPRole, []string{"Response"}, true)
-=======
-func ReceiveSAMLResponse(r *http.Request, issuerMdSet, destinationMdSet Md) (xp, md, memd *goxml.Xp, relayState string, err error) {
-	xp, md, memd, relayState, err = DecodeSAMLMsg(r, issuerMdSet, destinationMdSet, SPRole, []string{"Response"}, true)
-	if err != nil {
-		return
-	}
-	return
->>>>>>> 6454b5df
 }
 
 /*
@@ -313,17 +290,8 @@
   Receives the metadatasets for resp. the sender and the receiver
   Returns metadata for the sender and the receiver
 */
-<<<<<<< HEAD
 func ReceiveLogoutMessage(r *http.Request, issuerMdSet, destinationMdSet Md, role int) (xp, issuerMd, destinationMd *goxml.Xp, relayState string, err error) {
 	return DecodeSAMLMsg(r, issuerMdSet, destinationMdSet, role, []string{"LogoutRequest", "LogoutResponse"}, true)
-=======
-func ReceiveLogoutMessage(r *http.Request, issuerMdSet, destinationMdSet Md, role int) (xp, md, memd *goxml.Xp, relayState string, err error) {
-	xp, md, memd, relayState, err = DecodeSAMLMsg(r, issuerMdSet, destinationMdSet, role, []string{"LogoutRequest", "LogoutResponse"}, true)
-	if err != nil {
-		return
-	}
-	return
->>>>>>> 6454b5df
 }
 
 /*
@@ -428,32 +396,11 @@
   CheckSAMLMessage checks for Authentication Requests, Reponses and Logout Requests
   Checks for invalid Bindings. Check for Certificates. Verify Signatures
 */
-<<<<<<< HEAD
 func CheckSAMLMessage(r *http.Request, xp, issuerMd, destinationMd *goxml.Xp, role int) (validatedMessage *goxml.Xp, err error) {
 	type protoCheckInfoStruct struct {
 		minSignatures     int
 		service           string
 		signatureElements []string
-=======
-func CheckSAMLMessage(r *http.Request, xp, md, memd *goxml.Xp, role int) (err error) {
-
-	providedSignatures := 0
-
-	// Look for Bindings for the destination in metadata
-	// We don't check that we are the destination here - that should be done in the specific Functions,
-	// otherwise we won't be able to let responses go to a test sp
-	service := ""
-	minSignatures := 1
-	switch xp.QueryString(nil, "local-name(/*)") {
-	case "LogoutRequest", "LogoutResponse":
-		minSignatures = 0
-		service = "md:SingleLogoutService"
-	case "Response":
-		service = "md:AssertionConsumerService"
-	case "AuthnRequest":
-		minSignatures = 0
-		service = "md:SingleSignOnService"
->>>>>>> 6454b5df
 	}
 	// add checks for xtra element on top level in tests - does schema checks handle that or should we do it here???
 	protoChecks := map[string]protoCheckInfoStruct{
@@ -631,19 +578,12 @@
 	}
 	return
 }
-<<<<<<< HEAD
-
-=======
->>>>>>> 6454b5df
+
 /*
   checkDestinationAndACS checks for valid destination
   Returns Error Otherwise
 */
-<<<<<<< HEAD
 func checkDestinationAndACS(message, issuer, destination *goxml.Xp, role int) (checkedMessage *goxml.Xp, err error) {
-=======
-func checkDestinationAndACS(message, issuer, destination *goxml.Xp, role int) (err error) {
->>>>>>> 6454b5df
 	var checkedDest string
 	var acsIndex string
 	dest := message.Query1(nil, "./@Destination")
@@ -831,7 +771,7 @@
 */
 func NewErrorResponse(idpmd, spmd, authnrequest, sourceResponse *goxml.Xp) (response *goxml.Xp) {
 	idpEntityID := idpmd.Query1(nil, `/md:EntityDescriptor/@entityID`)
-	response = goxml.NewXpFromNode(*sourceResponse.DocGetRootElement())
+	response = goxml.NewXpFromNode(sourceResponse.DocGetRootElement())
 	acs := authnrequest.Query1(nil, "@AssertionConsumerServiceURL")
 	response.QueryDashP(nil, "./@InResponseTo", authnrequest.Query1(nil, "@ID"), nil)
 	response.QueryDashP(nil, "./@Destination", acs, nil)
@@ -842,20 +782,27 @@
 /*
   NewLogoutRequest makes a logout request with issuer destination ... and returns a NewRequest
 */
-func NewLogoutRequest(issuer, destination, sourceLogoutRequest *goxml.Xp, sloinfo *SLOInfo) (request *goxml.Xp) {
+func NewLogoutRequest(issuer, destination, sourceLogoutRequest *goxml.Xp, sloinfo *SLOInfo, role int) (request *goxml.Xp, err error) {
 	template := `<samlp:LogoutRequest xmlns:samlp="urn:oasis:names:tc:SAML:2.0:protocol" xmlns:saml="urn:oasis:names:tc:SAML:2.0:assertion" Version="2.0"></samlp:LogoutRequest>`
 	request = goxml.NewXpFromString(template)
 	issueInstant, _, _, _, _ := IdAndTiming()
 
-	slo := destination.Query1(nil, `./md:IDPSSODescriptor/md:SingleLogoutService[@Binding="`+REDIRECT+`"]/@Location`)
+    q.Q(`./`+Roles[role]+`/md:IDPSSODescriptor/md:SingleLogoutService[@Binding="`+REDIRECT+`"]/@Location`)
+	slo := destination.Query1(nil, `./`+Roles[role]+`/md:SingleLogoutService[@Binding="`+REDIRECT+`"]/@Location`)
+	if slo == "" {
+	    err = goxml.NewWerror("cause:no SingleLogoutService found", "entityID:"+destination.Query1(nil, "./@entityID"), "binding:"+REDIRECT)
+	}
 	request.QueryDashP(nil, "./@IssueInstant", issueInstant, nil)
 	request.QueryDashP(nil, "./@ID", sourceLogoutRequest.Query1(nil, "@ID"), nil)
 	request.QueryDashP(nil, "./@Destination", slo, nil)
-	request.QueryDashP(nil, "./saml:Issuer", sloinfo.Issuer, nil)
+	request.QueryDashP(nil, "./saml:Issuer", issuer.Query1(nil, "./@entityID"), nil)
 	request.QueryDashP(nil, "./saml:NameID/@Format", sloinfo.Format, nil)
 	if sloinfo.SPNameQualifier != "" {
 		request.QueryDashP(nil, "./saml:NameID/@SPNameQualifier", sloinfo.SPNameQualifier, nil)
 	}
+	if sloinfo.SessionIndex != "" {
+		request.QueryDashP(nil, "./samlp:SessionIndex", sloinfo.SessionIndex, nil)
+	}
 	request.QueryDashP(nil, "./saml:NameID", sloinfo.NameID, nil)
 	return
 }
@@ -864,7 +811,7 @@
   NewLogoutResponse creates a Logout Response oon the basis of Logout request
 */
 func NewLogoutResponse(source, destination, request, sourceResponse *goxml.Xp) (response *goxml.Xp) {
-	response = goxml.NewXpFromNode(*sourceResponse.DocGetRootElement())
+	response = goxml.NewXpFromNode(sourceResponse.DocGetRootElement())
 	response.QueryDashP(nil, "./@InResponseTo", request.Query1(nil, "@ID"), nil)
 	slo := destination.Query1(nil, `.//md:SingleLogoutService[@Binding="`+REDIRECT+`"]/@Location`)
 	response.QueryDashP(nil, "./@Destination", slo, nil)
@@ -877,34 +824,20 @@
   NewSLOInfo extract necessary Logout information
 */
 func NewSLOInfo(response, destination *goxml.Xp) *SLOInfo {
-	entityID := response.Query1(nil, "/samlp:Response/saml:Assertion/saml:Issuer")
-	nameID := response.Query1(nil, "/samlp:Response/saml:Assertion/saml:Subject/saml:NameID")
-	format := response.Query1(nil, "/samlp:Response/saml:Assertion/saml:Subject/saml:NameID/@Format")
-	spnamequalifier := response.Query1(nil, "/samlp:Response/saml:Assertion/saml:Subject/saml:NameID/@SPNameQualifier")
-	issuer := destination.Query1(nil, "@entityID")
-	return &SLOInfo{NameID: nameID, EntityID: entityID, Format: format, SPNameQualifier: spnamequalifier, Issuer: issuer}
-}
-
-func NameIDHash(xp *goxml.Xp, tag string) string {
-	nameID := xp.Query1(nil, "//saml:NameID")
-	format := xp.Query1(nil, "//saml:NameID/@Format")
-	spNameQualifier := xp.Query1(nil, "//saml:NameID/@SPNameQualifier")
-	return fmt.Sprintf("%x", sha1.Sum([]byte(tag+"#"+nameID+"#"+format+"#"+spNameQualifier)))
-}
-<<<<<<< HEAD
+	slo := &SLOInfo{IssuerID: response.Query1(nil, "/samlp:Response/saml:Assertion/saml:Issuer"),
+		NameID:          response.Query1(nil, "/samlp:Response/saml:Assertion/saml:Subject/saml:NameID"),
+		Format:          response.Query1(nil, "/samlp:Response/saml:Assertion/saml:Subject/saml:NameID/@Format"),
+		SPNameQualifier: response.Query1(nil, "/samlp:Response/saml:Assertion/saml:Subject/saml:NameID/@SPNameQualifier"),
+		SessionIndex:    response.Query1(nil, "/samlp:Response/saml:Assertion/saml:AuthnStatement/@SessionIndex"),
+		DestinationID:   destination.Query1(nil, "@entityID")}
+	return slo
+}
 
 /*
   SignResponse signs the response with the given method.
   Returns an error if unable to sign.
 */
 func SignResponse(response *goxml.Xp, elementQuery string, md *goxml.Xp, signingMethod string) (err error) {
-=======
-/*
-  SignResponse signs the response with sha1.
-  Returns an error if unable to sign.
-*/
-func SignResponse(response *goxml.Xp, elementQuery string, md *goxml.Xp) (err error) {
->>>>>>> 6454b5df
 	cert := md.Query1(nil, "md:IDPSSODescriptor"+signingCertQuery) // actual signing key is always first
 	var keyname string
 	keyname, _, err = PublicKeyInfo(cert)
