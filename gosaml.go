// Gosaml is a library for doing SAML stuff in Go.

package gosaml

import (
	"bytes"
	"compress/flate"
	//"crypto"
	"crypto/rand"
	"crypto/rsa"
	"crypto/sha1"
	"crypto/x509"
	"encoding/base64"
	"encoding/hex"
	"encoding/xml"
	"errors"
	"fmt"
	//"github.com/wayf-dk/go-libxml2/clib"
	"github.com/wayf-dk/go-libxml2/types"
	"github.com/wayf-dk/goxml"
	"github.com/y0ssar1an/q"
	"io"
	"io/ioutil"
	"log"
	"net/http"
	"net/url"
	"regexp"
	"sort"
	"strconv"
	"strings"
	"time"
)

var (
	_ = log.Printf // For debugging; delete when done.
	_ = q.Q
)

const (
	IdPRole = iota
	SPRole  = iota
)

const (
	SAMLSign  = iota
	WSFedSign = iota
)

const (
	XsDateTime          = "2006-01-02T15:04:05Z"
	SigningCertQuery    = `/md:KeyDescriptor[@use="signing" or not(@use)]/ds:KeyInfo/ds:X509Data/ds:X509Certificate`
	EncryptionCertQuery = `/md:KeyDescriptor[@use="encryption" or not(@use)]/ds:KeyInfo/ds:X509Data/ds:X509Certificate`

	Transient  = "urn:oasis:names:tc:SAML:2.0:nameid-format:transient"
	Persistent = "urn:oasis:names:tc:SAML:2.0:nameid-format:persistent"
	X509       = "urn:oasis:names:tc:SAML:1.1:nameid-format:X509SubjectName"
	Email      = "urn:oasis:names:tc:SAML:1.1:nameid-format:emailAddress"

<<<<<<< HEAD
	REDIRECT   = "urn:oasis:names:tc:SAML:2.0:bindings:HTTP-Redirect"
	POST       = "urn:oasis:names:tc:SAML:2.0:bindings:HTTP-POST"
=======
	REDIRECT = "urn:oasis:names:tc:SAML:2.0:bindings:HTTP-Redirect"
	POST     = "urn:oasis:names:tc:SAML:2.0:bindings:HTTP-POST"
>>>>>>> cbc4791c
	SIMPLESIGN = "urn:oasis:names:tc:SAML:2.0:bindings:HTTP-POST-SimpleSign"
)

type (
	// Interface for metadata provider
	Md interface {
		MDQ(key string) (xp *goxml.Xp, err error)
	}

	Conf struct {
		SamlSchema    string
		CertPath      string
		LogPath       string
		NameIDFormats []string
	}

	SLOInfo struct {
		//		IssuerID, NameID, SPNameQualifier, SessionIndex, DestinationID string
		Is, Na, Sp, Si, De string
		//		Format int
		Fo int
	}
)

var (
	TestTime                time.Time
	TestId, TestAssertionId string
	Roles                   = []string{"md:IDPSSODescriptor", "md:SPSSODescriptor"}
	Config                  = Conf{}
	ACSError                = errors.New("invalid AsssertionConsumerService or AsssertionConsumerServiceIndex")
	nameIDList              = []string{Transient, Persistent, X509, Email}
	nameIDMap               = map[string]int{Transient: 0, Persistent: 1, X509: 2, Email: 3}
)

<<<<<<< HEAD
func DumpFile(xp *goxml.Xp) (logtag string) {
	logtag = time.Now().Format("2006-01-02T15:04:05.0000000") // local time with microseconds
	msgType := xp.QueryString(nil, "local-name(/*)")
	//log.Println("stack", goxml.New().Stack(1))
	if err := ioutil.WriteFile(fmt.Sprintf("log/%s-%s", logtag, msgType), []byte(fmt.Sprintf("%s\n###\n%s", xp.PP(), goxml.NewWerror("").Stack(1))), 0644); err != nil {
		log.Panic(err)
	}
	return
}

=======
>>>>>>> cbc4791c
/*
  PublicKeyInfo extracts the keyname, publickey and cert (base64 DER - no PEM) from the given certificate.
  The keyname is computed from the public key corresponding to running this command: openssl x509 -modulus -noout -in <cert> | openssl sha1.
*/
func PublicKeyInfo(cert string) (keyname string, publickey *rsa.PublicKey, err error) {
	// no pem so no pem.Decode
	key, err := base64.StdEncoding.DecodeString(regexp.MustCompile("\\s").ReplaceAllString(cert, ""))
	pk, err := x509.ParseCertificate(key)
	if err != nil {
		return
	}
	publickey = pk.PublicKey.(*rsa.PublicKey)
	keyname = fmt.Sprintf("%x", sha1.Sum([]byte(fmt.Sprintf("Modulus=%X\n", publickey.N))))
<<<<<<< HEAD
	return
}

/*
  GetPrivateKey extract the key from Metadata and builds a name and reads the key
*/
func GetPrivateKey(md *goxml.Xp) (privatekey []byte, err error) {
	cert := md.Query1(nil, "./md:SPSSODescriptor"+SigningCertQuery) // actual signing key is always first
	keyname, _, err := PublicKeyInfo(cert)
	if err != nil {
		return
	}

	privatekey, err = ioutil.ReadFile(Config.CertPath + keyname + ".key")
	if err != nil {
		return
	}
=======
>>>>>>> cbc4791c
	return
}

/*
<<<<<<< HEAD
=======
  GetPrivateKey extract the key from Metadata and builds a name and reads the key
*/
func GetPrivateKey(md *goxml.Xp) (privatekey []byte, err error) {
	cert := md.Query1(nil, "./md:SPSSODescriptor"+signingCertQuery) // actual signing key is always first
	keyname, _, err := PublicKeyInfo(cert)
	if err != nil {
		return
	}

	privatekey, err = ioutil.ReadFile(Config.CertPath + keyname + ".key")
	if err != nil {
		return
	}
	return
}

/*
>>>>>>> cbc4791c
  Make a random id
*/
func Id() (id string) {
	b := make([]byte, 21) // 168 bits - just over the 160 bit recomendation without base64 padding
	rand.Read(b)
	return "_" + hex.EncodeToString(b)
}

/*
  Deflate utility that compresses a string using the flate algo
*/
func Deflate(inflated []byte) []byte {
	var b bytes.Buffer
	w, _ := flate.NewWriter(&b, -1)
	w.Write(inflated)
	w.Close()
	return b.Bytes()
}

/*
  Inflate utility that decompresses a string using the flate algo
*/
func Inflate(deflated []byte) []byte {
	var b bytes.Buffer
	r := flate.NewReader(bytes.NewReader(deflated))
	b.ReadFrom(r)
	r.Close()
	return b.Bytes()
}

/*
  Html2SAMLResponse extracts the SAMLResponse from a html document
*/
func Html2SAMLResponse(html []byte) (samlresponse *goxml.Xp, relayState string) {
	response := goxml.NewHtmlXp(html)
	samlbase64 := response.Query1(nil, `//input[@name="SAMLResponse"]/@value`)
	relayState = response.Query1(nil, `//input[@name="RelayState"]/@value`)
	samlxml, _ := base64.StdEncoding.DecodeString(samlbase64)
	samlresponse = goxml.NewXp(samlxml)
	return
}

/*
  Url2SAMLRequest extracts the SAMLRequest from an URL
*/
func Url2SAMLRequest(url *url.URL, err error) (samlrequest *goxml.Xp, relayState string) {
	query := url.Query()
	req, _ := base64.StdEncoding.DecodeString(query.Get("SAMLRequest"))
	relayState = query.Get("RelayState")
	samlrequest = goxml.NewXp(Inflate(req))
	return
}

/*
  SAMLRequest2Url creates a redirect URL from a saml request
*/
func SAMLRequest2Url(samlrequest *goxml.Xp, relayState, privatekey, pw, algo string) (destination *url.URL, err error) {
	var paramName string
	switch samlrequest.QueryString(nil, "local-name(/*)") {
	case "LogoutResponse":
		paramName = "SAMLResponse="
	default:
		paramName = "SAMLRequest="
	}

<<<<<<< HEAD
	DumpFile(samlrequest)
=======
>>>>>>> cbc4791c
	req := base64.StdEncoding.EncodeToString(Deflate(samlrequest.Dump()))

	destination, _ = url.Parse(samlrequest.Query1(nil, "@Destination"))
	q := paramName + url.QueryEscape(req)
	if relayState != "" {
		q += "&RelayState=" + url.QueryEscape(relayState)
	}

	if privatekey != "" {
		q += "&SigAlg=" + url.QueryEscape(goxml.Algos[algo].Signature)

		digest := goxml.Hash(goxml.Algos[algo].Algo, q)

		var signaturevalue []byte
		signaturevalue, err = goxml.Sign(digest, []byte(privatekey), []byte(pw), algo)
		if err != nil {
			return
		}
		signatureval := base64.StdEncoding.EncodeToString(signaturevalue)
		q += "&Signature=" + url.QueryEscape(signatureval)
	}

	destination.RawQuery = q
	return
}

/*
  AttributeCanonicalDump
*/
func AttributeCanonicalDump(w io.Writer, xp *goxml.Xp) {
	attrsmap := map[string][]string{}
	keys := []string{}
	attrs := xp.Query(nil, "./saml:Assertion/saml:AttributeStatement/saml:Attribute")
	for _, attr := range attrs {
		values := []string{}
		for _, value := range xp.QueryMulti(attr, "saml:AttributeValue") {
			values = append(values, value)
		}
		name := xp.Query1(attr, "@Name") + " "
		friendlyName := xp.Query1(attr, "@FriendlyName") + " "
		nameFormat := xp.Query1(attr, "@NameFormat")
		if name == friendlyName {
			friendlyName = ""
		}
		key := strings.TrimSpace(friendlyName + name + nameFormat)
		keys = append(keys, key)
		attrsmap[key] = values
	}

	sort.Strings(keys)
	for _, key := range keys {
		fmt.Fprintln(w, key)
		values := attrsmap[key]
		sort.Strings(values)
		for _, value := range values {
			if value != "" {
				fmt.Fprint(w, "    ")
				xml.EscapeText(w, bytes.TrimSpace([]byte(value)))
			}
			fmt.Fprintln(w)
		}
	}
}

/*
  ReceiveAuthnRequest receives the authentication request
  Checks for Subject and  NameidPolicy(Persistent or Transient)
  Receives the metadatasets for resp. the sender and the receiver
  Returns metadata for the sender and the receiver
*/
func ReceiveAuthnRequest(r *http.Request, issuerMdSet, destinationMdSet Md) (xp, issuerMd, destinationMd *goxml.Xp, relayState string, err error) {
	xp, issuerMd, destinationMd, relayState, err = DecodeSAMLMsg(r, issuerMdSet, destinationMdSet, IdPRole, []string{"AuthnRequest"}, true)
	if err != nil {
		return
	}
	subject := xp.Query1(nil, "./saml:Subject")
	if subject != "" {
		err = fmt.Errorf("subject not allowed in SAMLRequest")
		return
	}
	nameidpolicy := xp.Query1(nil, "./samlp:NameIDPolicy/@Format")
	if nameidpolicy != "" && nameidpolicy != Transient && nameidpolicy != Persistent {
		err = fmt.Errorf("nameidpolicy format: %s is not supported", nameidpolicy)
		return
	}
	/*
		allowcreate := xp.Query1(nil, "./samlp:NameIDPolicy/@AllowCreate")
		if allowcreate != "true" && allowcreate != "1" {
			err = fmt.Errorf("only supported value for NameIDPolicy @AllowCreate is true/1, got: %s", allowcreate)
			return
		}
	*/
	return
}

/*
  ReceiveSAMLResponse handles the SAML minutiae when receiving a SAMLResponse
  Currently the only supported binding is POST
  Receives the metadatasets for resp. the sender and the receiver
  Returns metadata for the sender and the receiver
*/
func ReceiveSAMLResponse(r *http.Request, issuerMdSet, destinationMdSet Md) (xp, issuerMd, destinationMd *goxml.Xp, relayState string, err error) {
	return DecodeSAMLMsg(r, issuerMdSet, destinationMdSet, SPRole, []string{"Response"}, true)
}

/*
  ReceiveLogoutMessage receives the Logout Message
  Receives the metadatasets for resp. the sender and the receiver
  Returns metadata for the sender and the receiver
*/
func ReceiveLogoutMessage(r *http.Request, issuerMdSet, destinationMdSet Md, role int) (xp, issuerMd, destinationMd *goxml.Xp, relayState string, err error) {
	return DecodeSAMLMsg(r, issuerMdSet, destinationMdSet, role, []string{"LogoutRequest", "LogoutResponse"}, true)
}

/*
  DecodeSAMLMsg decodes the Request. Extracts Issuer, Destination
  Check for Protocol for example (AuthnRequest)
  Validates the schema
  Receives the metadatasets for resp. the sender and the receiver
  Returns metadata for the sender and the receiver
*/
func DecodeSAMLMsg(r *http.Request, issuerMdSet, destinationMdSet Md, role int, protocols []string, checkDestination bool) (xp, issuerMd, destinationMd *goxml.Xp, relayState string, err error) {
	defer r.Body.Close()
	r.ParseForm()
	method := r.Method

	relayState = r.Form.Get("RelayState")

	msg := r.Form.Get("SAMLRequest")
	if msg == "" {
		msg = r.Form.Get("SAMLResponse")
		if msg == "" {
			msg, relayState = wsfedRequest2samlRequest(r, issuerMdSet, destinationMdSet)
			if msg == "" {
				err = fmt.Errorf("no SAMLRequest/SAMLResponse found")
				return
			}
		}
	}

	bmsg, err := base64.StdEncoding.DecodeString(msg)
	if err != nil {
		return
	}
	if method == "GET" {
		bmsg = Inflate(bmsg)
	}

	tmpXp := goxml.NewXp(bmsg)
<<<<<<< HEAD

	logtag := DumpFile(tmpXp)
=======
>>>>>>> cbc4791c
	//log.Println("stack", goxml.New().Stack(1))
	_, err = tmpXp.SchemaValidate(Config.SamlSchema)
	if err != nil {
		err = goxml.Wrap(err)
		return
	}

	protocol := tmpXp.QueryString(nil, "local-name(/*)")
	var protocolOK bool
	for _, expectedProtocol := range protocols {
		protocolOK = protocolOK || protocol == expectedProtocol
	}

	if !protocolOK {
		err = fmt.Errorf("expected protocol(s) %v not found, got %s", protocols, protocol)
		return
	}

	issuer := tmpXp.Query1(nil, "./saml:Issuer")
	if issuer == "" {
		err = fmt.Errorf("no issuer found in SAMLRequest/SAMLResponse")
		return
	}

	issuerMd, err = issuerMdSet.MDQ(issuer)
	if err != nil {
		return
	}

	destination := tmpXp.Query1(nil, "./@Destination")
	if destination == "" {
		err = fmt.Errorf("no destination found in SAMLRequest/SAMLResponse")
		return
	}

	if checkDestination {
		location := "https://" + r.Host + r.URL.Path

		if destination != location {
			err = fmt.Errorf("destination: %s is not here, here is %s", destination, location)
			return
		}
	}


/*
    if r.Host == "krib.wayf.dk" {
        destination = "{sha1}"+strings.Split(r.URL.Path, "/")[1]
    }
q.Q(r.URL.Path, destination)
*/

	destinationMd, err = destinationMdSet.MDQ(destination)
	if err != nil {
		return
	}

	xp, err = CheckSAMLMessage(r, tmpXp, issuerMd, destinationMd, role)
	if err != nil {
<<<<<<< HEAD
		err = goxml.Wrap(err, "logtag:"+logtag)
=======
>>>>>>> cbc4791c
		return
	}

	xp, err = checkDestinationAndACS(xp, issuerMd, destinationMd, role)
	if err != nil {
		return
	}

	xp, err = VerifyTiming(xp)
	if err != nil {
		return
	}
	return
}

/*
  CheckSAMLMessage checks for Authentication Requests, Reponses and Logout Requests
  Checks for invalid Bindings. Check for Certificates. Verify Signatures
*/
func CheckSAMLMessage(r *http.Request, xp, issuerMd, destinationMd *goxml.Xp, role int) (validatedMessage *goxml.Xp, err error) {
	type protoCheckInfoStruct struct {
		minSignatures     int
		service           string
		signatureElements []string
<<<<<<< HEAD
		checks            []string
=======
>>>>>>> cbc4791c
	}
	// add checks for xtra element on top level in tests - does schema checks handle that or should we do it here???
	protoChecks := map[string]protoCheckInfoStruct{
		"AuthnRequest": {
			minSignatures:     0,
			service:           "md:SingleSignOnService",
			signatureElements: []string{"/samlp:AuthnRequest[1]/ds:Signature[1]/..]", ""}},
		"Response": {
			minSignatures:     1,
			service:           "md:AssertionConsumerService",
<<<<<<< HEAD
			signatureElements: []string{"/samlp:Response[1]/ds:Signature[1]/..", "/samlp:Response[1]/saml:Assertion[1]/ds:Signature[1]/.."},
			checks:            []string{"count(/samlp:Response/saml:Assertion) = 1", "/samlp:Response/saml:Issuer = /samlp:Response/saml:Assertion/saml:Issuer"}},
=======
			signatureElements: []string{"/samlp:Response[1]/ds:Signature[1]/..", "/samlp:Response[1]/saml:Assertion[1]/ds:Signature[1]/.."}},
>>>>>>> cbc4791c
		"LogoutRequest": {
			minSignatures:     0,
			service:           "md:SingleLogoutService",
			signatureElements: []string{"/samlp:LogoutRequest[1]/ds:Signature[1]/..", ""}},
		"LogoutResponse": {
			minSignatures:     0,
			service:           "md:SingleLogoutService",
			signatureElements: []string{"/samlp:LogoutResponse[1]/ds:Signature[1]/..", ""}},
	}

	protocol := xp.QueryString(nil, "local-name(/*)")

	bindings := map[string][]string{
		"GET":  []string{REDIRECT},
		"POST": []string{POST, SIMPLESIGN},
	}

	var usedBinding string
	destination := xp.Query1(nil, "./@Destination")
	validBinding := false

<<<<<<< HEAD
findbinding:
	for _, usedBinding = range bindings[r.Method] {
		for _, v := range destinationMd.QueryMulti(nil, `./`+Roles[role]+`/`+protoChecks[protocol].service+`[@Location=`+strconv.Quote(destination)+`]/@Binding`) {
			validBinding = v == usedBinding
			if validBinding {
				break findbinding
			}
		}
=======
    findbinding: for _, usedBinding = range bindings[r.Method] {
        for _, v := range destinationMd.QueryMulti(nil, `./`+Roles[role]+`/`+protoChecks[protocol].service+`[@Location=`+strconv.Quote(destination)+`]/@Binding`) {
            validBinding = v == usedBinding
            if validBinding {
                break findbinding
            }
        }
>>>>>>> cbc4791c
	}

	if !validBinding || usedBinding == "" {
		err = errors.New("No valid binding found in metadata")
		return
	}

<<<<<<< HEAD
	certificates := issuerMd.QueryMulti(nil, `./`+Roles[(role+1)%2]+SigningCertQuery) // the issuer's role
=======
	if protoChecks[protocol].minSignatures <= 0 {
		return xp, nil
	}

	certificates := issuerMd.QueryMulti(nil, `./`+Roles[(role+1)%2]+signingCertQuery) // the issuer's role
>>>>>>> cbc4791c

	if len(certificates) == 0 {
		err = errors.New("no certificates found in metadata")
		return
	}

	if usedBinding == REDIRECT {
<<<<<<< HEAD
		if _, ok := r.Form["SigAlg"]; !ok && protoChecks[protocol].minSignatures <= 0 {
			return xp, nil
		}
		rawValues := parseQueryRaw(r.URL.RawQuery)
		query := ""
		delim := ""
		for _, key := range []string{"SAMLRequest", "SAMLResponse", "RelayState", "SigAlg"} {
			if rw, ok := rawValues[key]; ok {
				query += delim + key + "=" + rw[0]
=======
		sigAlg := ""
		rawValues := parseQueryRaw(r.URL.RawQuery)
		q := ""
		delim := ""
		for _, key := range []string{"SAMLRequest", "SAMLResponse", "RelayState", "SigAlg"} {
			if rw, ok := rawValues[key]; ok {
				q += delim + key + rw[0]
>>>>>>> cbc4791c
				delim = "&"
			}
		}

<<<<<<< HEAD
		sigAlg := r.Form.Get("SigAlg") // needed as decoded value
		if _, ok := goxml.Algos[sigAlg]; !ok {
			return nil, goxml.NewWerror("unsupported SigAlg", sigAlg)
		}
		digest := goxml.Hash(goxml.Algos[sigAlg].Algo, query)
		signature, _ := base64.StdEncoding.DecodeString(r.Form.Get("Signature"))
=======
		sigAlg = r.Form.Get("SigAlg") // needed as decoded value
		digest := goxml.Hash(goxml.Algos[sigAlg].Algo, q)
>>>>>>> cbc4791c

		verified := 0
		signerrors := []error{}
		for _, certificate := range certificates {
			var pub *rsa.PublicKey
			_, pub, err = PublicKeyInfo(certificate)

			if err != nil {
				return nil, goxml.Wrap(err)
			}
			signerror := rsa.VerifyPKCS1v15(pub, goxml.Algos[sigAlg].Algo, digest[:], signature)
			if signerror != nil {
				signerrors = append(signerrors, signerror)
			} else {
				verified++
				break
			}
		}
		if verified != 1 {
			errorstring := ""
			delim := ""
			for _, e := range signerrors {
				errorstring += e.Error() + delim
				delim = ", "
			}
			err = goxml.NewWerror("cause:unable to validate signature", errorstring)
			return
		}
		validatedMessage = xp
	}

	if usedBinding == POST {
		if query := protoChecks[protocol].signatureElements[0]; query != "" {
			signatures := xp.Query(nil, query)
			if len(signatures) == 1 {
				if err = VerifySign(xp, certificates, signatures); err != nil {
					return
				}
				validatedMessage = xp
			}
		}
		if protocol == "Response" {
			encryptedAssertions := xp.Query(nil, "/samlp:Response/saml:EncryptedAssertion")
			if len(encryptedAssertions) == 1 {

<<<<<<< HEAD
				cert := destinationMd.Query1(nil, "./md:SPSSODescriptor"+EncryptionCertQuery) // actual encryption key is always first
				var keyname string
				keyname, _, err = PublicKeyInfo(cert)
				if err != nil {
					return nil, goxml.Wrap(err)
				}
				var privatekey []byte

				privatekey, err = ioutil.ReadFile(Config.CertPath + keyname + ".key")
				if err != nil {
					return nil, goxml.Wrap(err)
				}

				encryptedAssertion := encryptedAssertions[0]
				encryptedData := xp.Query(encryptedAssertion, "xenc:EncryptedData")[0]
				decryptedAssertion, err := xp.Decrypt(encryptedData.(types.Element), privatekey, []byte("-"))
				if err != nil {
				    err = goxml.Wrap(err)
				    err = goxml.PublicError(err.(goxml.Werror), "cause:encryption error") // hide the real problem from attacker
					return nil, err
				}

				decryptedAssertionElement, _ := decryptedAssertion.Doc.DocumentElement()
				decryptedAssertionElement = xp.CopyNode(decryptedAssertionElement, 1)
				_ = encryptedAssertion.AddPrevSibling(decryptedAssertionElement)
				parent, _ := encryptedAssertion.ParentNode()
				parent.RemoveChild(encryptedAssertion)

				// repeat schemacheck
				_, err = xp.SchemaValidate(Config.SamlSchema)
				if err != nil {
				    err = goxml.Wrap(err)
				    err = goxml.PublicError(err.(goxml.Werror), "cause:encryption error") // hide the real problem from attacker
=======
				cert := destinationMd.Query1(nil, encryptionCertQuery) // actual encryption key is always first
				var keyname string
				keyname, _, err = PublicKeyInfo(cert)
				if err != nil {
					return
				}
				var privatekey []byte

				privatekey, err = ioutil.ReadFile(Config.CertPath + keyname + ".key")
				if err != nil {
					return nil, goxml.Wrap(err)
				}

				encryptedAssertion := encryptedAssertions[0]
				encryptedData := xp.Query(encryptedAssertion, "xenc:EncryptedData")[0]
				decryptedAssertion, err := xp.Decrypt(encryptedData.(types.Element), privatekey, []byte("-"))
				if err != nil {
					return nil, err
				}

				decryptedAssertionElement, _ := decryptedAssertion.Doc.DocumentElement()
				decryptedAssertionElement = xp.CopyNode(decryptedAssertionElement, 1)
				_ = encryptedAssertion.AddPrevSibling(decryptedAssertionElement)
				parent, _ := encryptedAssertion.ParentNode()
				parent.RemoveChild(encryptedAssertion)

				// repeat schemacheck
				_, err = xp.SchemaValidate(Config.SamlSchema)
				if err != nil {
>>>>>>> cbc4791c
					return nil, err
				}
			} else if len(encryptedAssertions) != 0 {
				err = fmt.Errorf("only 1 EncryptedAssertion allowed, %d found", len(encryptedAssertions))
			}
		}
		// Only Responses with an Assertion will have a second signatureElements query
		if query := protoChecks[protocol].signatureElements[1]; query != "" {
			signatures := xp.Query(nil, query)
			if len(signatures) == 1 {
				if err = VerifySign(xp, certificates, signatures); err != nil {
					return nil, goxml.Wrap(err)
				}
				//validatedMessage = xp
				// we trust the whole message if the first signature was validated

				if validatedMessage == nil {
					// replace with the validated assertion
					validatedMessage = goxml.NewXp(nil)
					shallowresponse := validatedMessage.CopyNode(xp.Query(nil, "/samlp:Response[1]")[0], 2)
					validatedMessage.Doc.SetDocumentElement(shallowresponse)
					validatedMessage.QueryDashP(nil, "./saml:Issuer", xp.Query1(nil, "/samlp:Response/saml:Issuer"), nil)
					validatedMessage.QueryDashP(nil, "./samlp:Status/samlp:StatusCode/@Value", xp.Query1(nil, "/samlp:Response/samlp:Status/samlp:StatusCode/@Value"), nil)
					shallowresponse.AddChild(validatedMessage.CopyNode(xp.Query(nil, "/samlp:Response[1]/saml:Assertion[1]")[0], 1))
				}
				//validatedMessage = xp
				// we trust the whole message if the first signature was validated

				if validatedMessage == nil {
					// replace with the validated assertion
					validatedMessage = goxml.NewXp(nil)
					shallowresponse := validatedMessage.CopyNode(xp.Query(nil, "/samlp:Response[1]")[0], 2)
					validatedMessage.Doc.SetDocumentElement(shallowresponse)
					validatedMessage.QueryDashP(nil, "./saml:Issuer", xp.Query1(nil, "/samlp:Response/saml:Issuer"), nil)
					validatedMessage.QueryDashP(nil, "./samlp:Status/samlp:StatusCode/@Value", xp.Query1(nil, "/samlp:Response/samlp:Status/samlp:StatusCode/@Value"), nil)
					shallowresponse.AddChild(validatedMessage.CopyNode(xp.Query(nil, "/samlp:Response[1]/saml:Assertion[1]")[0], 1))
				}
			}
		}
	}

	if usedBinding == SIMPLESIGN {
<<<<<<< HEAD
		return nil, goxml.NewWerror("err:SimpleSign not yet supported")
	}

	// if we don't have a validatedResponse by now we are toast
	if validatedMessage == nil {
        err = goxml.NewWerror("err:no signatures found")
		err = goxml.PublicError(err.(goxml.Werror), "cause:encryption error") // hide the real problem from attacker
		return nil, err
	}

	for _, check := range protoChecks[protocol].checks {
		if !validatedMessage.QueryBool(nil, check) {
			return nil, goxml.NewWerror("cause: check failed", "check: "+check)
		}
=======
        return nil, goxml.NewWerror("err:SimpleSign not yet supported")
	}

	// if we don't have a validatedResponse by now we are toast
	if validatedMessage == nil {
		return nil, goxml.NewWerror("err:no signatures found")
>>>>>>> cbc4791c
	}
	return
}

/*
  checkDestinationAndACS checks for valid destination
  Returns Error Otherwise
*/
<<<<<<< HEAD
func checkDestinationAndACS(message, issuerMd, destinationMd *goxml.Xp, role int) (checkedMessage *goxml.Xp, err error) {
=======
func checkDestinationAndACS(message, issuer, destination *goxml.Xp, role int) (checkedMessage *goxml.Xp, err error) {
>>>>>>> cbc4791c
	var checkedDest string
	var acsIndex string
	dest := message.Query1(nil, "./@Destination")
	mdRole := "./" + Roles[role]
	protocol := message.QueryString(nil, "local-name(/*)")
	switch protocol {
	case "AuthnRequest":
		acs := message.Query1(nil, "@AssertionConsumerServiceURL")
		if acs == "" {
			acsIndex := message.Query1(nil, "@AttributeConsumingServiceIndex")
			acs = issuerMd.Query1(nil, `./md:SPSSODescriptor/md:AssertionConsumerService[@Index=`+strconv.Quote(acsIndex)+`]/@Location`)
		}
		if acs == "" {
			acs = issuerMd.Query1(nil, `./md:SPSSODescriptor/md:AssertionConsumerService[@Binding="`+POST+`" and (@isDefault="true" or @isDefault!="false" or not(@isDefault))]/@Location`)
		}

<<<<<<< HEAD
		checkedAcs := issuerMd.Query1(nil, `./md:SPSSODescriptor/md:AssertionConsumerService[@Binding="`+POST+`" and @Location=`+strconv.Quote(acs)+`]/@Location`)
		if checkedAcs == "" {
			return nil, goxml.Wrap(ACSError, "acs:"+acs, "acsindex:"+acsIndex)
		}

		// we now have a validated AssertionConsumerService - and Binding - let's put them into the request
		message.QueryDashP(nil, "@AssertionConsumerServiceURL", acs, nil)
		message.QueryDashP(nil, "@ProtocolBinding", POST, nil)

		checkedDest = destinationMd.Query1(nil, `./md:IDPSSODescriptor/md:SingleSignOnService[@Binding="`+REDIRECT+`" and @Location=`+strconv.Quote(dest)+`]/@Location`)
		if checkedDest == "" {
			checkedDest = destinationMd.Query1(nil, `./md:IDPSSODescriptor/md:SingleSignOnService[@Binding="`+POST+`" and @Location=`+strconv.Quote(dest)+`]/@Location`)
		}
	case "LogoutRequest", "LogoutResponse":
		checkedDest = destinationMd.Query1(nil, mdRole+`/md:SingleLogoutService[@Binding="`+REDIRECT+`" and @Location=`+strconv.Quote(dest)+`]/@Location`)
	case "Response":
		destination := message.Query1(nil, "./@Destination") // already checked

		recipient := message.Query1(nil, "./saml:Assertion/saml:Subject/saml:SubjectConfirmation/saml:SubjectConfirmationData/@Recipient")

		if recipient == "" {
			err = fmt.Errorf("no receipient found in SubjectConfirmationData")
			return
		}

		if recipient != destination {
			err = fmt.Errorf("response.Destination != SubjectConfirmationData.Recipient")
			return
		}

		issuer := message.Query1(nil, "./saml:Issuer") // already checked

		assertionIssuer := message.Query1(nil, "./saml:Assertion/saml:Issuer")
		if assertionIssuer == "" {
			err = fmt.Errorf("no issuer found in Assertion")
			return
		}

		if issuer != assertionIssuer {
			err = fmt.Errorf("response.Issuer != assertion.Issuer not supported")
			return
		}

		rInResponseTo := message.Query1(nil, "./@InResponseTo")
		aInResponseTo := message.Query1(nil, "./saml:Assertion/saml:Subject/saml:SubjectConfirmation/saml:SubjectConfirmationData/@InResponseTo")

		if rInResponseTo != aInResponseTo {
			return nil, goxml.NewWerror("cause:InResponseTo not the same in Response and Assertion")
		}
		checkedDest = destinationMd.Query1(nil, `./md:SPSSODescriptor/md:AssertionConsumerService[@Binding="`+POST+`" and @Location=`+strconv.Quote(dest)+`]/@Location`)

=======
		checkedAcs := issuer.Query1(nil, `./md:SPSSODescriptor/md:AssertionConsumerService[@Binding="`+POST+`" and @Location=`+strconv.Quote(acs)+`]/@Location`)
		if checkedAcs == "" {
			return nil, goxml.Wrap(ACSError, "acs:"+acs, "acsindex:"+acsIndex)
		}
		checkedDest = destination.Query1(nil, `./md:IDPSSODescriptor/md:SingleSignOnService[@Binding="`+REDIRECT+`" and @Location=`+strconv.Quote(dest)+`]/@Location`)
		if checkedDest == "" {
			checkedDest = destination.Query1(nil, `./md:IDPSSODescriptor/md:SingleSignOnService[@Binding="`+POST+`" and @Location=`+strconv.Quote(dest)+`]/@Location`)
		}
	case "LogoutRequest", "LogoutResponse":
		checkedDest = destination.Query1(nil, mdRole+`/md:SingleLogoutService[@Binding="`+REDIRECT+`" and @Location=`+strconv.Quote(dest)+`]/@Location`)
	case "Response":
		checkedDest = destination.Query1(nil, `./md:SPSSODescriptor/md:AssertionConsumerService[@Binding="`+POST+`" and @Location=`+strconv.Quote(dest)+`]/@Location`)
>>>>>>> cbc4791c
	}
	if checkedDest == "" {
		return nil, goxml.NewWerror("Destination is not valid", "destination:"+dest)
	}
	checkedMessage = message
	return
}

/**
  From src/net/url/url.go - return raw query values - needed for checking signatures

*/
func parseQueryRaw(query string) url.Values {
	m := make(url.Values)
	for query != "" {
		key := query
		if i := strings.IndexAny(key, "&"); i >= 0 {
			key, query = key[:i], key[i+1:]
		} else {
			query = ""
		}
		if key == "" {
			continue
		}
		value := ""
		if i := strings.Index(key, "="); i >= 0 {
			key, value = key[:i], key[i+1:]
		}
		m[key] = append(m[key], value)
	}
	return m
}

/*
  Function to verify Signature
  Takes Certificate, signature and xp as an input
*/
func VerifySign(xp *goxml.Xp, certificates []string, signatures types.NodeList) (err error) {
	verified := 0
	signerrors := []error{}
	for _, certificate := range certificates {
		var key *rsa.PublicKey
		_, key, err = PublicKeyInfo(certificate)

		if err != nil {
			return
		}

		for _, signature := range signatures {
			signerror := xp.VerifySignature(signature, key)
			if signerror != nil {
				signerrors = append(signerrors, signerror)
			} else {
				verified++
			}
		}
	}

	if verified == 0 || verified != len(signatures) {
		errorstring := ""
		delim := ""
		for _, e := range signerrors {
			errorstring += e.Error() + delim
			delim = ", "
		}
		err = fmt.Errorf("unable to validate signature: %s", errorstring)
		return
	}
	return
}

/*
  Verify the presence and value of timestamps
*/
func VerifyTiming(xp *goxml.Xp) (verifiedXp *goxml.Xp, err error) {
	const timeskew = 90

	type timing struct {
		required     bool
		notonorafter bool
		notbefore    bool
	}

	now := TestTime
	if now.IsZero() {
		now = time.Now()
	}
	intervalstart := now.Add(-time.Duration(timeskew) * time.Second).UTC()
	intervalend := now.Add(time.Duration(timeskew) * time.Second).UTC()

	var checks map[string]timing

	protocol := xp.QueryString(nil, "local-name(/*)")
	switch protocol {
	case "AuthnRequest", "LogoutRequest", "LogoutResponse":
		checks = map[string]timing{
			"./@IssueInstant": timing{true, true, true},
		}
	case "Response":
		checks = map[string]timing{
			"/samlp:Response[1]/@IssueInstant": timing{true, true, true},
			//			"/samlp:Response[1]/saml:Assertion[1]/@IssueInstant":                                                                    timing{true, true, true},
			"/samlp:Response[1]/saml:Assertion[1]/saml:Subject/saml:SubjectConfirmation/saml:SubjectConfirmationData/@NotOnOrAfter": timing{false, true, false},
			"/samlp:Response[1]/saml:Assertion[1]/saml:Conditions/@NotBefore":                                                       timing{false, false, true},
			"/samlp:Response[1]/saml:Assertion[1]/saml:Conditions/@NotOnOrAfter":                                                    timing{false, true, false},
			//			"/samlp:Response[1]/saml:Assertion[1]/saml:AuthnStatement/@AuthnInstant":                                                timing{true, true, true},
			//			"/samlp:Response[1]/saml:Assertion[1]/saml:AuthnStatement/@SessionNotOnOrAfter":                                         timing{false, true, false},
		}
	}

	for q, t := range checks {
		xmltime := xp.Query1(nil, q)
		if t.required && xmltime == "" {
			err = fmt.Errorf("required timestamp: %s not present in: %s", q, protocol)
			return
		}
		if xmltime != "" {
			samltime, err := time.Parse(XsDateTime, xmltime)
			if err != nil {
				return nil, err
			}
			ok := true
			if t.notbefore {
				ok = ok && samltime.Before(intervalend)
			}
			if t.notonorafter {
				ok = ok && intervalstart.Before(samltime)
			}
			if !ok { // Only check if the time is actually there
				err = fmt.Errorf("timing problem: %s  %s < %s <= %s", q, intervalstart, samltime, intervalend)
				return nil, err
			}
		}
	}
	verifiedXp = xp
	return
}

func IdAndTiming() (issueInstant, id, assertionId, assertionNotOnOrAfter, sessionNotOnOrAfter string) {
	now := TestTime
	if now.IsZero() {
		now = time.Now()
	}
	issueInstant = now.Format(XsDateTime)
	assertionNotOnOrAfter = now.Add(4 * time.Minute).Format(XsDateTime)
	sessionNotOnOrAfter = now.Add(4 * time.Hour).Format(XsDateTime)
	id = TestId
	if id == "" {
		id = Id()
	}
	assertionId = TestAssertionId
	if assertionId == "" {
		assertionId = Id()
	}
	return
}

/*
  NewErrorResponse makes a new error response with Entityid, issuer, destination and returns the response
*/
func NewErrorResponse(idpmd, spmd, authnrequest, sourceResponse *goxml.Xp) (response *goxml.Xp) {
	idpEntityID := idpmd.Query1(nil, `/md:EntityDescriptor/@entityID`)
	response = goxml.NewXpFromNode(sourceResponse.DocGetRootElement())
<<<<<<< HEAD
=======
	acs := authnrequest.Query1(nil, "@AssertionConsumerServiceURL")
>>>>>>> cbc4791c
	response.QueryDashP(nil, "./@InResponseTo", authnrequest.Query1(nil, "@ID"), nil)
	response.QueryDashP(nil, "./@Destination", authnrequest.Query1(nil, "@AssertionConsumerServiceURL"), nil)
	response.QueryDashP(nil, "./saml:Issuer", idpEntityID, nil)
	return
}

/*
  NewLogoutRequest makes a logout request with issuer destination ... and returns a NewRequest
*/
func NewLogoutRequest(issuer, destination, sourceLogoutRequest *goxml.Xp, sloinfo *SLOInfo, role int) (request *goxml.Xp, err error) {
	template := `<samlp:LogoutRequest xmlns:samlp="urn:oasis:names:tc:SAML:2.0:protocol" xmlns:saml="urn:oasis:names:tc:SAML:2.0:assertion" Version="2.0"></samlp:LogoutRequest>`
	request = goxml.NewXpFromString(template)
	issueInstant, _, _, _, _ := IdAndTiming()

	slo := destination.Query1(nil, `./`+Roles[role]+`/md:SingleLogoutService[@Binding="`+REDIRECT+`"]/@Location`)
	if slo == "" {
		err = goxml.NewWerror("cause:no SingleLogoutService found", "entityID:"+destination.Query1(nil, "./@entityID"), "binding:"+REDIRECT)
	}
	request.QueryDashP(nil, "./@IssueInstant", issueInstant, nil)
	request.QueryDashP(nil, "./@ID", sourceLogoutRequest.Query1(nil, "@ID"), nil)
	request.QueryDashP(nil, "./@Destination", slo, nil)
	request.QueryDashP(nil, "./saml:Issuer", sloinfo.Is, nil)
	if sourceLogoutRequest.QueryBool(nil, "boolean(./samlp:Extensions/aslo:Asynchronous)") {
<<<<<<< HEAD
		request.QueryDashP(nil, "./samlp:Extensions/aslo:Asynchronous", "", nil)
=======
	    request.QueryDashP(nil, "./samlp:Extensions/aslo:Asynchronous", "", nil)
>>>>>>> cbc4791c
	}

	request.QueryDashP(nil, "./saml:NameID/@Format", nameIDList[sloinfo.Fo], nil)
	if sloinfo.Sp != "" {
		request.QueryDashP(nil, "./saml:NameID/@SPNameQualifier", sloinfo.De, nil)
	}
	if sloinfo.Si != "" {
<<<<<<< HEAD
		//		request.QueryDashP(nil, "./samlp:SessionIndex", sloinfo.Si, nil)
=======
//		request.QueryDashP(nil, "./samlp:SessionIndex", sloinfo.Si, nil)
>>>>>>> cbc4791c
	}
	request.QueryDashP(nil, "./saml:NameID", sloinfo.Na, nil)
	return
}

/*
  NewLogoutResponse creates a Logout Response oon the basis of Logout request
*/
func NewLogoutResponse(source, destination, request, sourceResponse *goxml.Xp) (response *goxml.Xp) {
	response = goxml.NewXpFromNode(sourceResponse.DocGetRootElement())
	response.QueryDashP(nil, "./@InResponseTo", request.Query1(nil, "@ID"), nil)
	slo := destination.Query1(nil, `.//md:SingleLogoutService[@Binding="`+REDIRECT+`"]/@Location`)
	response.QueryDashP(nil, "./@Destination", slo, nil)
	idpEntityID := source.Query1(nil, `/md:EntityDescriptor/@entityID`)
	response.QueryDashP(nil, "./saml:Issuer", idpEntityID, nil)
	return
}

/*
  NewSLOInfo extract necessary Logout information
*/
func NewSLOInfo(response, destination *goxml.Xp) *SLOInfo {
	spnq := response.Query1(nil, "/samlp:Response/saml:Assertion/saml:Subject/saml:NameID/@SPNameQualifier")
	if spnq != "" {
		spnq = "-"
	}

	slo := &SLOInfo{Is: response.Query1(nil, "/samlp:Response/saml:Assertion/saml:Issuer"),
		Na: response.Query1(nil, "/samlp:Response/saml:Assertion/saml:Subject/saml:NameID"),
		Fo: nameIDMap[response.Query1(nil, "/samlp:Response/saml:Assertion/saml:Subject/saml:NameID/@Format")],
		Sp: spnq,
		Si: response.Query1(nil, "/samlp:Response/saml:Assertion/saml:AuthnStatement/@SessionIndex"),
		De: destination.Query1(nil, "@entityID")}
	return slo
}

/*
  SignResponse signs the response with the given method.
  Returns an error if unable to sign.
*/
<<<<<<< HEAD
func SignResponse(response *goxml.Xp, elementQuery string, md *goxml.Xp, signingMethod string, signFor int) (err error) {
	cert := md.Query1(nil, "md:IDPSSODescriptor"+SigningCertQuery) // actual signing key is always first
=======
func SignResponse(response *goxml.Xp, elementQuery string, md *goxml.Xp, signingMethod string) (err error) {
	cert := md.Query1(nil, "md:IDPSSODescriptor"+signingCertQuery) // actual signing key is always first
>>>>>>> cbc4791c
	var keyname string
	keyname, _, err = PublicKeyInfo(cert)
	if err != nil {
		return
	}
	var privatekey []byte
	privatekey, err = ioutil.ReadFile(Config.CertPath + keyname + ".key")
	if err != nil {
		return
	}

	element := response.Query(nil, elementQuery)
	if len(element) != 1 {
		err = errors.New("did not find exactly one element to sign")
		return
	}
	// Put signature before 2nd child - ie. after Issuer
<<<<<<< HEAD
	var before types.Node
	switch signFor {
	case SAMLSign:
		before = response.Query(element[0], "*[2]")[0]
	case WSFedSign:
		before = nil
	}

	err = response.Sign(element[0].(types.Element), before, privatekey, []byte("-"), cert, signingMethod)
=======
	before := response.Query(element[0], "*[2]")[0]
	err = response.Sign(element[0].(types.Element), before.(types.Element), privatekey, []byte("-"), cert, signingMethod)
>>>>>>> cbc4791c
	return
}

/*  NewAuthnRequest - create an AuthnRequest using the supplied metadata for setting the fields according to the following rules:
    - The Destination is the 1st SingleSignOnService with a redirect binding in the idpmetadata
    - The AssertionConsumerServiceURL is the Location of the 1st ACS with a post binding in the spmetadata
    - The ProtocolBinding is post
    - The Issuer is the entityID in the idpmetadata
    - The NameID defaults to transient
*/
func NewAuthnRequest(originalRequest, spmd, idpmd *goxml.Xp, providerID string) (request *goxml.Xp, err error) {
	template := `<samlp:AuthnRequest xmlns:samlp="urn:oasis:names:tc:SAML:2.0:protocol"
                    xmlns:saml="urn:oasis:names:tc:SAML:2.0:assertion"
                    Version="2.0"
                    ProtocolBinding="urn:oasis:names:tc:SAML:2.0:bindings:HTTP-POST"
                    >
<saml:Issuer>Issuer</saml:Issuer>
<samlp:NameIDPolicy Format="urn:oasis:names:tc:SAML:2.0:nameid-format:transient" AllowCreate="true" />
</samlp:AuthnRequest>`
	issueInstant, msgId, _, _, _ := IdAndTiming()

	request = goxml.NewXpFromString(template)
	request.QueryDashP(nil, "./@ID", msgId, nil)
	request.QueryDashP(nil, "./@IssueInstant", issueInstant, nil)
	request.QueryDashP(nil, "./@Destination", idpmd.Query1(nil, `./md:IDPSSODescriptor/md:SingleSignOnService[@Binding="`+REDIRECT+`"]/@Location`), nil)
	request.QueryDashP(nil, "./@AssertionConsumerServiceURL", spmd.Query1(nil, `./md:SPSSODescriptor/md:AssertionConsumerService[@Binding="`+POST+`"]/@Location`), nil)
	request.QueryDashP(nil, "./saml:Issuer", spmd.Query1(nil, `./@entityID`), nil)
	if providerID != "" {
		request.QueryDashP(nil, "./samlp:Scoping/samlp:IDPList/samlp:IDPEntry/@ProviderID", providerID, nil)
	}
	found := false
	nameIDFormat := ""
	nameIDFormats := Config.NameIDFormats

	if originalRequest != nil { // already checked for supported nameidformat
		switch originalRequest.Query1(nil, "./@ForceAuthn") {
		case "1", "true":
			request.QueryDashP(nil, "./@ForceAuthn", "true", nil)
		}
		switch originalRequest.Query1(nil, "./@IsPassive") {
		case "1", "true":
			request.QueryDashP(nil, "./@IsPassive", "true", nil)
		}
		//requesterID := originalRequest.Query1(nil, "./saml:Issuer")
		//request.QueryDashP(nil, "./samlp:Scoping/samlp:RequesterID", requesterID, nil)
		if nameIDPolicy := originalRequest.Query1(nil, "./samlp:NameIDPolicy/@Format"); nameIDPolicy != "" {
			nameIDFormats = append([]string{nameIDPolicy}, nameIDFormats...)
		}
	}

	for _, nameIDFormat = range nameIDFormats {
		if found = idpmd.Query1(nil, "./md:IDPSSODescriptor/md:NameIDFormat[.="+strconv.Quote(nameIDFormat)+"]") != ""; found {
			break
		}
	}
	if !found {
		// err = errors.New("no supported NameID format")
		// return
		nameIDFormat = Transient
	}

	request.QueryDashP(nil, "./samlp:NameIDPolicy/@Format", nameIDFormat, nil)
	return
}

/*
  NewResponse - create a new response using the supplied metadata and resp. authnrequest and response for filling out the fields
  The response is primarily for the attributes, but other fields is eg. the AuthnContextClassRef is also drawn from it
*/
func NewResponse(idpmd, spmd, authnrequest, sourceResponse *goxml.Xp) (response *goxml.Xp) {
	template := `<samlp:Response xmlns:samlp="urn:oasis:names:tc:SAML:2.0:protocol" xmlns:saml="urn:oasis:names:tc:SAML:2.0:assertion" Version="2.0" xmlns:xs="http://www.w3.org/2001/XMLSchema">
	<saml:Issuer></saml:Issuer>
	<samlp:Status>
		<samlp:StatusCode Value="urn:oasis:names:tc:SAML:2.0:status:Success" />
	</samlp:Status>
	<saml:Assertion xmlns:saml="urn:oasis:names:tc:SAML:2.0:assertion" Version="2.0">
		<saml:Issuer></saml:Issuer>
		<saml:Subject>
			<saml:NameID></saml:NameID>
			<saml:SubjectConfirmation Method="urn:oasis:names:tc:SAML:2.0:cm:bearer">
				<saml:SubjectConfirmationData/>
			</saml:SubjectConfirmation>
		</saml:Subject>
		<saml:Conditions>
			<saml:AudienceRestriction>
				<saml:Audience>
				</saml:Audience>
			</saml:AudienceRestriction>
		</saml:Conditions>
		<saml:AuthnStatement>
			<saml:AuthnContext>
				<saml:AuthnContextClassRef>
				</saml:AuthnContextClassRef>
			</saml:AuthnContext>
		</saml:AuthnStatement>
	</saml:Assertion>
</samlp:Response>
`
	response = goxml.NewXpFromString(template)

	issueInstant, msgId, assertionId, assertionNotOnOrAfter, sessionNotOnOrAfter := IdAndTiming()
	assertionIssueInstant := issueInstant

	spEntityID := spmd.Query1(nil, `/md:EntityDescriptor/@entityID`)
	idpEntityID := idpmd.Query1(nil, `/md:EntityDescriptor/@entityID`)

	acs := authnrequest.Query1(nil, "@AssertionConsumerServiceURL")
	response.QueryDashP(nil, "./@ID", msgId, nil)
	response.QueryDashP(nil, "./@IssueInstant", issueInstant, nil)
	response.QueryDashP(nil, "./@InResponseTo", authnrequest.Query1(nil, "@ID"), nil)
	response.QueryDashP(nil, "./@Destination", acs, nil)
	response.QueryDashP(nil, "./saml:Issuer", idpEntityID, nil)

	assertion := response.Query(nil, "saml:Assertion")[0]
	response.QueryDashP(assertion, "@ID", assertionId, nil)
	response.QueryDashP(assertion, "@IssueInstant", assertionIssueInstant, nil)
	response.QueryDashP(assertion, "saml:Issuer", idpEntityID, nil)

	nameid := response.Query(assertion, "saml:Subject/saml:NameID")[0]
	response.QueryDashP(nameid, "@SPNameQualifier", spEntityID, nil)
	response.QueryDashP(nameid, "@Format", sourceResponse.Query1(nil, "//saml:NameID/@Format"), nil)
	response.QueryDashP(nameid, ".", sourceResponse.Query1(nil, "//saml:NameID"), nil)

	subjectconfirmationdata := response.Query(assertion, "saml:Subject/saml:SubjectConfirmation/saml:SubjectConfirmationData")[0]
	response.QueryDashP(subjectconfirmationdata, "@NotOnOrAfter", assertionNotOnOrAfter, nil)
	response.QueryDashP(subjectconfirmationdata, "@Recipient", acs, nil)
	response.QueryDashP(subjectconfirmationdata, "@InResponseTo", authnrequest.Query1(nil, "@ID"), nil)

	conditions := response.Query(assertion, "saml:Conditions")[0]
	response.QueryDashP(conditions, "@NotBefore", assertionIssueInstant, nil)
	response.QueryDashP(conditions, "@NotOnOrAfter", assertionNotOnOrAfter, nil)
	response.QueryDashP(conditions, "saml:AudienceRestriction/saml:Audience", spEntityID, nil)

	authstatement := response.Query(assertion, "saml:AuthnStatement")[0]
	response.QueryDashP(authstatement, "@AuthnInstant", assertionIssueInstant, nil)
	response.QueryDashP(authstatement, "@SessionNotOnOrAfter", sessionNotOnOrAfter, nil)
	//response.QueryDashP(authstatement, "@SessionIndex", "missing", nil)

	response.QueryDashP(authstatement, "saml:AuthnContext/saml:AuthenticatingAuthority", sourceResponse.Query1(nil, "./saml:Issuer"), nil)
	response.QueryDashP(authstatement, "saml:AuthnContext/saml:AuthnContextClassRef", sourceResponse.Query1(nil, "//saml:AuthnContextClassRef"), nil)

<<<<<<< HEAD
	copyAttributes(sourceResponse, response, spmd, assertion)
	return
}

func wsfedRequest2samlRequest(r *http.Request, issuerMdSet, destinationMdSet Md) (msg, relayState string) {
	if r.Form.Get("wa") == "wsignin1.0" {
		relayState = r.Form.Get("wctx")
		issuer := r.Form.Get("wtrealm")
		location := "https://" + r.Host + r.URL.Path
		destinationMd, err := destinationMdSet.MDQ(location)
		if err != nil {
			return
		}
		issuerMd, err := issuerMdSet.MDQ(issuer)
		if err != nil {
			return
		}
		samlrequest, _ := NewAuthnRequest(nil, issuerMd, destinationMd, "")
		msg = base64.StdEncoding.EncodeToString(Deflate(samlrequest.Dump()))
	}
	return
}

func NewWsFedResponse(idpmd, spmd, sourceResponse *goxml.Xp) (response *goxml.Xp) {
	template := `<t:RequestSecurityTokenResponse xmlns:t="http://schemas.xmlsoap.org/ws/2005/02/trust" xmlns:wsu="http://docs.oasis-open.org/wss/2004/01/oasis-200401-wss-wssecurity-utility-1.0.xsd"
    xmlns:wsp="http://schemas.xmlsoap.org/ws/2004/09/policy" xmlns:wsa="http://www.w3.org/2005/08/addressing" xmlns:saml="urn:oasis:names:tc:SAML:2.0:assertion">
	<t:Lifetime>
		<wsu:Created></wsu:Created>
		<wsu:Expires></wsu:Expires>
	</t:Lifetime>
	<wsp:AppliesTo><wsa:EndpointReference><wsa:Address></wsa:Address></wsa:EndpointReference></wsp:AppliesTo>
	<t:RequestedSecurityToken>
		<saml:Assertion MajorVersion="1" MinorVersion="1">
			<saml:Conditions>
				<saml:AudienceRestrictionCondition><saml:Audience></saml:Audience></saml:AudienceRestrictionCondition>
			</saml:Conditions>
			<saml:AttributeStatement>
				<saml:Subject>
					<saml:SubjectConfirmation>
						<saml:ConfirmationMethod>
							urn:oasis:names:tc:SAML:1.0:cm:bearer
						</saml:ConfirmationMethod>
					</saml:SubjectConfirmation>
				</saml:Subject>
			</saml:AttributeStatement>
			<saml:AuthenticationStatement AuthenticationMethod="urn:oasis:names:tc:SAML:1.0:am:password">
				<saml:Subject>
					<saml:SubjectConfirmation>
						<saml:ConfirmationMethod>
							urn:oasis:names:tc:SAML:1.0:cm:bearer
						</saml:ConfirmationMethod>
					</saml:SubjectConfirmation>
				</saml:Subject>
			</saml:AuthenticationStatement>
		</saml:Assertion>
	</t:RequestedSecurityToken>
	<t:TokenType>urn:oasis:names:tc:SAML:1.0:assertion</t:TokenType>
	<t:RequestType>http://schemas.xmlsoap.org/ws/2005/02/trust/Issue</t:RequestType>
	<t:KeyType>http://schemas.xmlsoap.org/ws/2005/05/identity/NoProofKey</t:KeyType>
</t:RequestSecurityTokenResponse>
`
	response = goxml.NewXpFromString(template)

	issueInstant, _, assertionId, assertionNotOnOrAfter, _ := IdAndTiming()
	assertionIssueInstant := issueInstant

	spEntityID := spmd.Query1(nil, `/md:EntityDescriptor/@entityID`)
	idpEntityID := idpmd.Query1(nil, `/md:EntityDescriptor/@entityID`)

	response.QueryDashP(nil, "./t:Lifetime/wsu:Created", issueInstant, nil)
	response.QueryDashP(nil, "./t:Lifetime/wsu:Expires", assertionNotOnOrAfter, nil)
	response.QueryDashP(nil, "./wsp:AppliesTo/wsa:EndpointReference/wsa:Address", spEntityID, nil)

	assertion := response.Query(nil, "t:RequestedSecurityToken/saml:Assertion")[0]
	response.QueryDashP(assertion, "@AssertionID", assertionId, nil)
	response.QueryDashP(assertion, "@IssueInstant", assertionIssueInstant, nil)
	response.QueryDashP(assertion, "@Issuer", idpEntityID, nil)

	conditions := response.Query(assertion, "saml:Conditions")[0]
	response.QueryDashP(conditions, "@NotBefore", assertionIssueInstant, nil)
	response.QueryDashP(conditions, "@NotOnOrAfter", assertionNotOnOrAfter, nil)
	response.QueryDashP(conditions, "saml:AudienceRestrictionCondition/saml:Audience", spEntityID, nil)

	authstatement := response.Query(assertion, "saml:AuthenticationStatement")[0]
	response.QueryDashP(authstatement, "@AuthenticationInstant", assertionIssueInstant, nil)
	//response.QueryDashP(authstatement, "@SessionNotOnOrAfter", sessionNotOnOrAfter, nil)
	//response.QueryDashP(authstatement, "@SessionIndex", "missing", nil)

	copyAttributes(sourceResponse, response, spmd, assertion)
	return
}

func copyAttributes(sourceResponse, response, spmd *goxml.Xp, assertion types.Node) {
=======
	//sourceResponse = goxml.NewXpFromString(sourceResponse.Doc.Dump(true))
>>>>>>> cbc4791c
	sourceAttributes := sourceResponse.Query(nil, `//saml:AttributeStatement/saml:Attribute`)
	attrcache := map[string]types.Element{}
	for _, attr := range sourceAttributes {
		name := sourceResponse.Query1(attr, "@Name")
		friendlyname := sourceResponse.Query1(attr, "@FriendlyName")
		attrcache[name] = attr.(types.Element)
		if friendlyname != "" {
			attrcache[friendlyname] = attr.(types.Element)
		}
	}

	requestedAttributes := spmd.Query(nil, `./md:SPSSODescriptor/md:AttributeConsumingService[1]/md:RequestedAttribute`)

	destinationAttributes := response.QueryDashP(assertion, `saml:AttributeStatement`, "", nil) // only if there are actually some requested attributes
	for _, requestedAttribute := range requestedAttributes {

		name := spmd.Query1(requestedAttribute, "@Name")
		attribute := attrcache[name]
		if attribute == nil {
			friendlyname := spmd.Query1(requestedAttribute, "@FriendlyName")
			attribute = attrcache[friendlyname]
			if attribute == nil {
				continue
			}
		}

		newAttribute := response.CopyNode(attribute, 2)
		destinationAttributes.AddChild(newAttribute)
		allowedValues := spmd.QueryMulti(requestedAttribute, `saml:AttributeValue`)
		allowedValuesMap := make(map[string]bool)
		for _, value := range allowedValues {
			allowedValuesMap[value] = true
		}
		i := 1
		for _, value := range sourceResponse.QueryMulti(attribute, `saml:AttributeValue`) {
			if len(allowedValues) == 0 || allowedValuesMap[value] {
				response.QueryDashP(newAttribute, "saml:AttributeValue["+strconv.Itoa(i)+"]", value, nil)
				i += 1
			}
		}
	}
	return
}<|MERGE_RESOLUTION|>--- conflicted
+++ resolved
@@ -56,13 +56,8 @@
 	X509       = "urn:oasis:names:tc:SAML:1.1:nameid-format:X509SubjectName"
 	Email      = "urn:oasis:names:tc:SAML:1.1:nameid-format:emailAddress"
 
-<<<<<<< HEAD
 	REDIRECT   = "urn:oasis:names:tc:SAML:2.0:bindings:HTTP-Redirect"
 	POST       = "urn:oasis:names:tc:SAML:2.0:bindings:HTTP-POST"
-=======
-	REDIRECT = "urn:oasis:names:tc:SAML:2.0:bindings:HTTP-Redirect"
-	POST     = "urn:oasis:names:tc:SAML:2.0:bindings:HTTP-POST"
->>>>>>> cbc4791c
 	SIMPLESIGN = "urn:oasis:names:tc:SAML:2.0:bindings:HTTP-POST-SimpleSign"
 )
 
@@ -97,7 +92,6 @@
 	nameIDMap               = map[string]int{Transient: 0, Persistent: 1, X509: 2, Email: 3}
 )
 
-<<<<<<< HEAD
 func DumpFile(xp *goxml.Xp) (logtag string) {
 	logtag = time.Now().Format("2006-01-02T15:04:05.0000000") // local time with microseconds
 	msgType := xp.QueryString(nil, "local-name(/*)")
@@ -108,8 +102,6 @@
 	return
 }
 
-=======
->>>>>>> cbc4791c
 /*
   PublicKeyInfo extracts the keyname, publickey and cert (base64 DER - no PEM) from the given certificate.
   The keyname is computed from the public key corresponding to running this command: openssl x509 -modulus -noout -in <cert> | openssl sha1.
@@ -123,7 +115,6 @@
 	}
 	publickey = pk.PublicKey.(*rsa.PublicKey)
 	keyname = fmt.Sprintf("%x", sha1.Sum([]byte(fmt.Sprintf("Modulus=%X\n", publickey.N))))
-<<<<<<< HEAD
 	return
 }
 
@@ -141,32 +132,10 @@
 	if err != nil {
 		return
 	}
-=======
->>>>>>> cbc4791c
-	return
-}
-
-/*
-<<<<<<< HEAD
-=======
-  GetPrivateKey extract the key from Metadata and builds a name and reads the key
-*/
-func GetPrivateKey(md *goxml.Xp) (privatekey []byte, err error) {
-	cert := md.Query1(nil, "./md:SPSSODescriptor"+signingCertQuery) // actual signing key is always first
-	keyname, _, err := PublicKeyInfo(cert)
-	if err != nil {
-		return
-	}
-
-	privatekey, err = ioutil.ReadFile(Config.CertPath + keyname + ".key")
-	if err != nil {
-		return
-	}
-	return
-}
-
-/*
->>>>>>> cbc4791c
+	return
+}
+
+/*
   Make a random id
 */
 func Id() (id string) {
@@ -232,10 +201,7 @@
 		paramName = "SAMLRequest="
 	}
 
-<<<<<<< HEAD
 	DumpFile(samlrequest)
-=======
->>>>>>> cbc4791c
 	req := base64.StdEncoding.EncodeToString(Deflate(samlrequest.Dump()))
 
 	destination, _ = url.Parse(samlrequest.Query1(nil, "@Destination"))
@@ -385,11 +351,8 @@
 	}
 
 	tmpXp := goxml.NewXp(bmsg)
-<<<<<<< HEAD
 
 	logtag := DumpFile(tmpXp)
-=======
->>>>>>> cbc4791c
 	//log.Println("stack", goxml.New().Stack(1))
 	_, err = tmpXp.SchemaValidate(Config.SamlSchema)
 	if err != nil {
@@ -449,10 +412,7 @@
 
 	xp, err = CheckSAMLMessage(r, tmpXp, issuerMd, destinationMd, role)
 	if err != nil {
-<<<<<<< HEAD
 		err = goxml.Wrap(err, "logtag:"+logtag)
-=======
->>>>>>> cbc4791c
 		return
 	}
 
@@ -477,10 +437,7 @@
 		minSignatures     int
 		service           string
 		signatureElements []string
-<<<<<<< HEAD
 		checks            []string
-=======
->>>>>>> cbc4791c
 	}
 	// add checks for xtra element on top level in tests - does schema checks handle that or should we do it here???
 	protoChecks := map[string]protoCheckInfoStruct{
@@ -491,12 +448,8 @@
 		"Response": {
 			minSignatures:     1,
 			service:           "md:AssertionConsumerService",
-<<<<<<< HEAD
 			signatureElements: []string{"/samlp:Response[1]/ds:Signature[1]/..", "/samlp:Response[1]/saml:Assertion[1]/ds:Signature[1]/.."},
 			checks:            []string{"count(/samlp:Response/saml:Assertion) = 1", "/samlp:Response/saml:Issuer = /samlp:Response/saml:Assertion/saml:Issuer"}},
-=======
-			signatureElements: []string{"/samlp:Response[1]/ds:Signature[1]/..", "/samlp:Response[1]/saml:Assertion[1]/ds:Signature[1]/.."}},
->>>>>>> cbc4791c
 		"LogoutRequest": {
 			minSignatures:     0,
 			service:           "md:SingleLogoutService",
@@ -518,7 +471,6 @@
 	destination := xp.Query1(nil, "./@Destination")
 	validBinding := false
 
-<<<<<<< HEAD
 findbinding:
 	for _, usedBinding = range bindings[r.Method] {
 		for _, v := range destinationMd.QueryMulti(nil, `./`+Roles[role]+`/`+protoChecks[protocol].service+`[@Location=`+strconv.Quote(destination)+`]/@Binding`) {
@@ -527,15 +479,6 @@
 				break findbinding
 			}
 		}
-=======
-    findbinding: for _, usedBinding = range bindings[r.Method] {
-        for _, v := range destinationMd.QueryMulti(nil, `./`+Roles[role]+`/`+protoChecks[protocol].service+`[@Location=`+strconv.Quote(destination)+`]/@Binding`) {
-            validBinding = v == usedBinding
-            if validBinding {
-                break findbinding
-            }
-        }
->>>>>>> cbc4791c
 	}
 
 	if !validBinding || usedBinding == "" {
@@ -543,15 +486,11 @@
 		return
 	}
 
-<<<<<<< HEAD
-	certificates := issuerMd.QueryMulti(nil, `./`+Roles[(role+1)%2]+SigningCertQuery) // the issuer's role
-=======
 	if protoChecks[protocol].minSignatures <= 0 {
 		return xp, nil
 	}
 
 	certificates := issuerMd.QueryMulti(nil, `./`+Roles[(role+1)%2]+signingCertQuery) // the issuer's role
->>>>>>> cbc4791c
 
 	if len(certificates) == 0 {
 		err = errors.New("no certificates found in metadata")
@@ -559,7 +498,6 @@
 	}
 
 	if usedBinding == REDIRECT {
-<<<<<<< HEAD
 		if _, ok := r.Form["SigAlg"]; !ok && protoChecks[protocol].minSignatures <= 0 {
 			return xp, nil
 		}
@@ -569,31 +507,16 @@
 		for _, key := range []string{"SAMLRequest", "SAMLResponse", "RelayState", "SigAlg"} {
 			if rw, ok := rawValues[key]; ok {
 				query += delim + key + "=" + rw[0]
-=======
-		sigAlg := ""
-		rawValues := parseQueryRaw(r.URL.RawQuery)
-		q := ""
-		delim := ""
-		for _, key := range []string{"SAMLRequest", "SAMLResponse", "RelayState", "SigAlg"} {
-			if rw, ok := rawValues[key]; ok {
-				q += delim + key + rw[0]
->>>>>>> cbc4791c
 				delim = "&"
 			}
 		}
 
-<<<<<<< HEAD
 		sigAlg := r.Form.Get("SigAlg") // needed as decoded value
 		if _, ok := goxml.Algos[sigAlg]; !ok {
 			return nil, goxml.NewWerror("unsupported SigAlg", sigAlg)
 		}
 		digest := goxml.Hash(goxml.Algos[sigAlg].Algo, query)
 		signature, _ := base64.StdEncoding.DecodeString(r.Form.Get("Signature"))
-=======
-		sigAlg = r.Form.Get("SigAlg") // needed as decoded value
-		digest := goxml.Hash(goxml.Algos[sigAlg].Algo, q)
->>>>>>> cbc4791c
-
 		verified := 0
 		signerrors := []error{}
 		for _, certificate := range certificates {
@@ -638,7 +561,6 @@
 			encryptedAssertions := xp.Query(nil, "/samlp:Response/saml:EncryptedAssertion")
 			if len(encryptedAssertions) == 1 {
 
-<<<<<<< HEAD
 				cert := destinationMd.Query1(nil, "./md:SPSSODescriptor"+EncryptionCertQuery) // actual encryption key is always first
 				var keyname string
 				keyname, _, err = PublicKeyInfo(cert)
@@ -672,37 +594,6 @@
 				if err != nil {
 				    err = goxml.Wrap(err)
 				    err = goxml.PublicError(err.(goxml.Werror), "cause:encryption error") // hide the real problem from attacker
-=======
-				cert := destinationMd.Query1(nil, encryptionCertQuery) // actual encryption key is always first
-				var keyname string
-				keyname, _, err = PublicKeyInfo(cert)
-				if err != nil {
-					return
-				}
-				var privatekey []byte
-
-				privatekey, err = ioutil.ReadFile(Config.CertPath + keyname + ".key")
-				if err != nil {
-					return nil, goxml.Wrap(err)
-				}
-
-				encryptedAssertion := encryptedAssertions[0]
-				encryptedData := xp.Query(encryptedAssertion, "xenc:EncryptedData")[0]
-				decryptedAssertion, err := xp.Decrypt(encryptedData.(types.Element), privatekey, []byte("-"))
-				if err != nil {
-					return nil, err
-				}
-
-				decryptedAssertionElement, _ := decryptedAssertion.Doc.DocumentElement()
-				decryptedAssertionElement = xp.CopyNode(decryptedAssertionElement, 1)
-				_ = encryptedAssertion.AddPrevSibling(decryptedAssertionElement)
-				parent, _ := encryptedAssertion.ParentNode()
-				parent.RemoveChild(encryptedAssertion)
-
-				// repeat schemacheck
-				_, err = xp.SchemaValidate(Config.SamlSchema)
-				if err != nil {
->>>>>>> cbc4791c
 					return nil, err
 				}
 			} else if len(encryptedAssertions) != 0 {
@@ -745,7 +636,6 @@
 	}
 
 	if usedBinding == SIMPLESIGN {
-<<<<<<< HEAD
 		return nil, goxml.NewWerror("err:SimpleSign not yet supported")
 	}
 
@@ -760,14 +650,6 @@
 		if !validatedMessage.QueryBool(nil, check) {
 			return nil, goxml.NewWerror("cause: check failed", "check: "+check)
 		}
-=======
-        return nil, goxml.NewWerror("err:SimpleSign not yet supported")
-	}
-
-	// if we don't have a validatedResponse by now we are toast
-	if validatedMessage == nil {
-		return nil, goxml.NewWerror("err:no signatures found")
->>>>>>> cbc4791c
 	}
 	return
 }
@@ -776,11 +658,7 @@
   checkDestinationAndACS checks for valid destination
   Returns Error Otherwise
 */
-<<<<<<< HEAD
 func checkDestinationAndACS(message, issuerMd, destinationMd *goxml.Xp, role int) (checkedMessage *goxml.Xp, err error) {
-=======
-func checkDestinationAndACS(message, issuer, destination *goxml.Xp, role int) (checkedMessage *goxml.Xp, err error) {
->>>>>>> cbc4791c
 	var checkedDest string
 	var acsIndex string
 	dest := message.Query1(nil, "./@Destination")
@@ -797,7 +675,6 @@
 			acs = issuerMd.Query1(nil, `./md:SPSSODescriptor/md:AssertionConsumerService[@Binding="`+POST+`" and (@isDefault="true" or @isDefault!="false" or not(@isDefault))]/@Location`)
 		}
 
-<<<<<<< HEAD
 		checkedAcs := issuerMd.Query1(nil, `./md:SPSSODescriptor/md:AssertionConsumerService[@Binding="`+POST+`" and @Location=`+strconv.Quote(acs)+`]/@Location`)
 		if checkedAcs == "" {
 			return nil, goxml.Wrap(ACSError, "acs:"+acs, "acsindex:"+acsIndex)
@@ -848,21 +725,6 @@
 			return nil, goxml.NewWerror("cause:InResponseTo not the same in Response and Assertion")
 		}
 		checkedDest = destinationMd.Query1(nil, `./md:SPSSODescriptor/md:AssertionConsumerService[@Binding="`+POST+`" and @Location=`+strconv.Quote(dest)+`]/@Location`)
-
-=======
-		checkedAcs := issuer.Query1(nil, `./md:SPSSODescriptor/md:AssertionConsumerService[@Binding="`+POST+`" and @Location=`+strconv.Quote(acs)+`]/@Location`)
-		if checkedAcs == "" {
-			return nil, goxml.Wrap(ACSError, "acs:"+acs, "acsindex:"+acsIndex)
-		}
-		checkedDest = destination.Query1(nil, `./md:IDPSSODescriptor/md:SingleSignOnService[@Binding="`+REDIRECT+`" and @Location=`+strconv.Quote(dest)+`]/@Location`)
-		if checkedDest == "" {
-			checkedDest = destination.Query1(nil, `./md:IDPSSODescriptor/md:SingleSignOnService[@Binding="`+POST+`" and @Location=`+strconv.Quote(dest)+`]/@Location`)
-		}
-	case "LogoutRequest", "LogoutResponse":
-		checkedDest = destination.Query1(nil, mdRole+`/md:SingleLogoutService[@Binding="`+REDIRECT+`" and @Location=`+strconv.Quote(dest)+`]/@Location`)
-	case "Response":
-		checkedDest = destination.Query1(nil, `./md:SPSSODescriptor/md:AssertionConsumerService[@Binding="`+POST+`" and @Location=`+strconv.Quote(dest)+`]/@Location`)
->>>>>>> cbc4791c
 	}
 	if checkedDest == "" {
 		return nil, goxml.NewWerror("Destination is not valid", "destination:"+dest)
@@ -1026,10 +888,6 @@
 func NewErrorResponse(idpmd, spmd, authnrequest, sourceResponse *goxml.Xp) (response *goxml.Xp) {
 	idpEntityID := idpmd.Query1(nil, `/md:EntityDescriptor/@entityID`)
 	response = goxml.NewXpFromNode(sourceResponse.DocGetRootElement())
-<<<<<<< HEAD
-=======
-	acs := authnrequest.Query1(nil, "@AssertionConsumerServiceURL")
->>>>>>> cbc4791c
 	response.QueryDashP(nil, "./@InResponseTo", authnrequest.Query1(nil, "@ID"), nil)
 	response.QueryDashP(nil, "./@Destination", authnrequest.Query1(nil, "@AssertionConsumerServiceURL"), nil)
 	response.QueryDashP(nil, "./saml:Issuer", idpEntityID, nil)
@@ -1053,11 +911,7 @@
 	request.QueryDashP(nil, "./@Destination", slo, nil)
 	request.QueryDashP(nil, "./saml:Issuer", sloinfo.Is, nil)
 	if sourceLogoutRequest.QueryBool(nil, "boolean(./samlp:Extensions/aslo:Asynchronous)") {
-<<<<<<< HEAD
 		request.QueryDashP(nil, "./samlp:Extensions/aslo:Asynchronous", "", nil)
-=======
-	    request.QueryDashP(nil, "./samlp:Extensions/aslo:Asynchronous", "", nil)
->>>>>>> cbc4791c
 	}
 
 	request.QueryDashP(nil, "./saml:NameID/@Format", nameIDList[sloinfo.Fo], nil)
@@ -1065,11 +919,7 @@
 		request.QueryDashP(nil, "./saml:NameID/@SPNameQualifier", sloinfo.De, nil)
 	}
 	if sloinfo.Si != "" {
-<<<<<<< HEAD
 		//		request.QueryDashP(nil, "./samlp:SessionIndex", sloinfo.Si, nil)
-=======
-//		request.QueryDashP(nil, "./samlp:SessionIndex", sloinfo.Si, nil)
->>>>>>> cbc4791c
 	}
 	request.QueryDashP(nil, "./saml:NameID", sloinfo.Na, nil)
 	return
@@ -1110,13 +960,8 @@
   SignResponse signs the response with the given method.
   Returns an error if unable to sign.
 */
-<<<<<<< HEAD
 func SignResponse(response *goxml.Xp, elementQuery string, md *goxml.Xp, signingMethod string, signFor int) (err error) {
 	cert := md.Query1(nil, "md:IDPSSODescriptor"+SigningCertQuery) // actual signing key is always first
-=======
-func SignResponse(response *goxml.Xp, elementQuery string, md *goxml.Xp, signingMethod string) (err error) {
-	cert := md.Query1(nil, "md:IDPSSODescriptor"+signingCertQuery) // actual signing key is always first
->>>>>>> cbc4791c
 	var keyname string
 	keyname, _, err = PublicKeyInfo(cert)
 	if err != nil {
@@ -1134,7 +979,6 @@
 		return
 	}
 	// Put signature before 2nd child - ie. after Issuer
-<<<<<<< HEAD
 	var before types.Node
 	switch signFor {
 	case SAMLSign:
@@ -1144,10 +988,6 @@
 	}
 
 	err = response.Sign(element[0].(types.Element), before, privatekey, []byte("-"), cert, signingMethod)
-=======
-	before := response.Query(element[0], "*[2]")[0]
-	err = response.Sign(element[0].(types.Element), before.(types.Element), privatekey, []byte("-"), cert, signingMethod)
->>>>>>> cbc4791c
 	return
 }
 
@@ -1289,7 +1129,6 @@
 	response.QueryDashP(authstatement, "saml:AuthnContext/saml:AuthenticatingAuthority", sourceResponse.Query1(nil, "./saml:Issuer"), nil)
 	response.QueryDashP(authstatement, "saml:AuthnContext/saml:AuthnContextClassRef", sourceResponse.Query1(nil, "//saml:AuthnContextClassRef"), nil)
 
-<<<<<<< HEAD
 	copyAttributes(sourceResponse, response, spmd, assertion)
 	return
 }
@@ -1383,9 +1222,6 @@
 }
 
 func copyAttributes(sourceResponse, response, spmd *goxml.Xp, assertion types.Node) {
-=======
-	//sourceResponse = goxml.NewXpFromString(sourceResponse.Doc.Dump(true))
->>>>>>> cbc4791c
 	sourceAttributes := sourceResponse.Query(nil, `//saml:AttributeStatement/saml:Attribute`)
 	attrcache := map[string]types.Element{}
 	for _, attr := range sourceAttributes {
