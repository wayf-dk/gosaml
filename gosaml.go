--- conflicted
+++ resolved
@@ -1,4 +1,3 @@
-// Gosaml is a library for doing SAML stuff in Go.
 
 package gosaml
 
@@ -16,14 +15,12 @@
 	"fmt"
 	"github.com/wayf-dk/go-libxml2/types"
 	"github.com/wayf-dk/goxml"
-	"io"
 	"io/ioutil"
 	"log"
 	"net/http"
 	"net/url"
 	"regexp"
 	"sort"
-	"strconv"
 	"strings"
 	"time"
 	// . "github.com/y0ssar1an/q"
@@ -35,7 +32,10 @@
 	xsDateTime   = "2006-01-02T15:04:05Z"
 	IdpCertQuery = `./md:IDPSSODescriptor/md:KeyDescriptor[@use="signing" or not(@use)]/ds:KeyInfo/ds:X509Data/ds:X509Certificate`
 	spCertQuery  = `./md:SPSSODescriptor/md:KeyDescriptor[@use="encryption" or not(@use)]/ds:KeyInfo/ds:X509Data/ds:X509Certificate`
-
+	certPath     = "/etc/ssl/wayf/signing/"
+
+	Basic      = "urn:oasis:names:tc:SAML:2.0:attrname-format:basic"
+	Uri        = "urn:oasis:names:tc:SAML:2.0:attrname-format:uri"
 	Transient  = "urn:oasis:names:tc:SAML:2.0:nameid-format:transient"
 	Persistent = "urn:oasis:names:tc:SAML:2.0:nameid-format:persistent"
 )
@@ -63,20 +63,11 @@
 	}
 
 	Conf struct {
-<<<<<<< HEAD
 		SamlSchema string
-		
-=======
-		SamlSchema    string
-		CertPath      string
-		NameIDFormats []string
->>>>>>> 1366fda2
 	}
 )
 
 var (
-	supportedBindings = map[string]map[string]bool{"SAMLRequest": {"GET": true, "POST": true}, "SAMLResponse": {"POST": true}}
-
 	Config = Conf{}
 )
 
@@ -131,10 +122,14 @@
     - The Issuer is the entityID ín the idpmetadata
     - The NameID defaults to transient
 */
-func NewAuthnRequest(params IdAndTiming, originalRequest, spmd, idpmd *goxml.Xp) (request *goxml.Xp) {
+func NewAuthnRequest(params IdAndTiming, spmd *goxml.Xp, idpmd *goxml.Xp) (request *goxml.Xp) {
 	template := `<samlp:AuthnRequest xmlns:samlp="urn:oasis:names:tc:SAML:2.0:protocol"
                     xmlns:saml="urn:oasis:names:tc:SAML:2.0:assertion"
                     Version="2.0"
+                    ID="x"
+                    IssueInstant="IssueInstant"
+                    Destination="Destination"
+                    AssertionConsumerServiceURL="ACSURL"
                     ProtocolBinding="urn:oasis:names:tc:SAML:2.0:bindings:HTTP-POST"
                     >
 <saml:Issuer>Issuer</saml:Issuer>
@@ -153,35 +148,6 @@
 	request.QueryDashP(nil, "./@Destination", idpmd.Query1(nil, `//md:SingleSignOnService[@Binding="urn:oasis:names:tc:SAML:2.0:bindings:HTTP-Redirect"]/@Location`), nil)
 	request.QueryDashP(nil, "./@AssertionConsumerServiceURL", spmd.Query1(nil, `//md:AssertionConsumerService[@Binding="urn:oasis:names:tc:SAML:2.0:bindings:HTTP-POST"]/@Location`), nil)
 	request.QueryDashP(nil, "./saml:Issuer", spmd.Query1(nil, `/md:EntityDescriptor/@entityID`), nil)
-	found := false
-	nameIDFormat := ""
-	nameIDFormats := Config.NameIDFormats
-
-	if originalRequest != nil { // already checked for supported nameidformat
-		switch originalRequest.Query1(nil, "./@ForceAuthn") {
-		case "1", "true":
-			request.QueryDashP(nil, "./@ForceAuthn", "true", nil)
-		}
-		switch originalRequest.Query1(nil, "./@IsPassive") {
-		case "1", "true":
-			request.QueryDashP(nil, "./@IsPassive", "true", nil)
-		}
-		requesterID := originalRequest.Query1(nil, "./saml:Issuer")
-		request.QueryDashP(nil, "./samlp:Scoping/samlp:RequesterID", requesterID, nil)
-		if nameIDPolicy := originalRequest.Query1(nil, "./samlp:NameIDPolicy/@Format"); nameIDPolicy != "" {
-			nameIDFormats = append([]string{nameIDPolicy}, nameIDFormats...)
-		}
-	}
-
-	for _, nameIDFormat = range nameIDFormats {
-		if found = idpmd.Query1(nil, "./md:IDPSSODescriptor/md:NameIDFormat[.='"+nameIDFormat+"']") != ""; found {
-			break
-		}
-	}
-	if !found {
-		panic("no supported NameID format")
-	}
-	request.QueryDashP(nil, "./samlp:NameIDPolicy/@Format", nameIDFormat, nil)
 	return
 }
 
@@ -236,35 +202,16 @@
 }
 
 // SAMLRequest2Url creates a redirect URL from a saml request
-func SAMLRequest2Url(samlrequest *goxml.Xp, relayState, privatekey, pw, algo string) (destination *url.URL, err error) {
-    var paramName string
-    switch samlrequest.QueryString(nil, "local-name(/*)") {
-        case "LogoutResponse":
-            paramName = "SAMLResponse="
-        default:
-            paramName = "SAMLRequest="
-    }
-
+func SAMLRequest2Url(samlrequest *goxml.Xp, relayState, privatekey, pw, algo string) (url *url.URL, err error) {
 	req := base64.StdEncoding.EncodeToString(Deflate(samlrequest.Doc.Dump(false)))
 
-<<<<<<< HEAD
 	url, _ = url.Parse(samlrequest.Query1(nil, "@Destination"))
 	q := url.Query()
 	q.Set("SAMLRequest", req)
 	q.Set("RelayState", relayState)
 	
-=======
-	destination, _ = url.Parse(samlrequest.Query1(nil, "@Destination"))
-	q := paramName + url.QueryEscape(req)
-	if relayState != "" {
-		q += "&RelayState=" + url.QueryEscape(relayState)
-	}
-
->>>>>>> 1366fda2
 	if privatekey != "" {
-		q += "&SigAlg=" + url.QueryEscape(goxml.Algos[algo].Signature)
-
-		digest := goxml.Hash(goxml.Algos[algo].Algo, q)
+		digest := goxml.Hash(goxml.Algos[algo].Algo, req)
 
 		var signaturevalue []byte
 		if strings.HasPrefix(privatekey, "hsm:") {
@@ -273,20 +220,15 @@
 			signaturevalue, err = goxml.SignGo(digest, privatekey, pw, algo)
 		}
 		signatureval := base64.StdEncoding.EncodeToString(signaturevalue)
-		fmt.Println("signature", signaturevalue, signatureval)
-		q += "&Signature=" + url.QueryEscape(signatureval)
-	}
-
-	destination.RawQuery = q
-	return
-}
-<<<<<<< HEAD
+		q.Set("SigAlg", goxml.Algos[algo].Signature)
+		q.Set("Signature", signatureval)
+	}
+
+	url.RawQuery = q.Encode()
+	return
+}
 // Remember to look at it
 func AttributeCanonicalDump(xp *goxml.Xp) {
-=======
-
-func AttributeCanonicalDump(w io.Writer, xp *goxml.Xp) {
->>>>>>> 1366fda2
 	attrsmap := map[string][]string{}
 	keys := []string{}
 	attrs := xp.Query(nil, "./saml:Assertion/saml:AttributeStatement/saml:Attribute")
@@ -298,7 +240,7 @@
 		nameattr, _ := attr.(types.Element).GetAttribute("Name")
 		nameformatattr, _ := attr.(types.Element).GetAttribute("NameFormat")
 		friendlynameattr, err := attr.(types.Element).GetAttribute("FriendlyName")
-		fn := ""
+		fn := "x"
 		if err == nil {
 			fn = friendlynameattr.Value()
 		}
@@ -309,14 +251,14 @@
 
 	sort.Strings(keys)
 	for _, key := range keys {
-		fmt.Fprintln(w, key)
+		fmt.Println(key)
 		values := attrsmap[key]
 		sort.Strings(values)
 		for _, value := range values {
 			if value != "" {
-				fmt.Fprint(w, "    "+value)
+				fmt.Print("    " + value)
 			}
-			fmt.Fprintln(w)
+			fmt.Println()
 		}
 	}
 }
@@ -324,29 +266,13 @@
 // ReceiveSAMLResponse handles the SAML minutiae when receiving a SAMLResponse
 // Currently the only supported binding is POST
 // Receives the metadatasets for resp. the sender and the receiver
-// For
 // Returns metadata for the sender and the receiver
 func ReceiveSAMLResponse(r *http.Request, issuerMdSet, destinationMdSet Md) (xp, md, memd *goxml.Xp, relayState string, err error) {
-
+	providedSignatures := 0
 	xp, md, memd, relayState, err = DecodeSAMLMsg(r, issuerMdSet, destinationMdSet, "SAMLResponse")
 	if err != nil {
 		return
 	}
-
-	location := "https://" + r.Host + r.URL.Path
-	destination := xp.Query1(nil, "./@Destination")
-
-	if destination != location {
-		err = fmt.Errorf("destination: %s is not here, here is %s", destination, location)
-		return
-	}
-
-	err = CheckSAMLResponse(xp, md, memd)
-	return
-}
-
-func CheckSAMLResponse(xp, md, memd *goxml.Xp) (err error) {
-	providedSignatures := 0
 
 	certificates := md.Query(nil, IdpCertQuery)
 	if len(certificates) == 0 {
@@ -354,9 +280,7 @@
 		return
 	}
 
-	fmt.Println("SAMLResponse pre", xp.PP())
 	signatures := xp.Query(nil, "/samlp:Response[1]/ds:Signature[1]/..")
-	fmt.Println("SAMLResponse pre check", len(signatures))
 	if len(signatures) == 1 {
 		providedSignatures++
 		if err = VerifySign(xp, certificates, signatures); err != nil {
@@ -373,7 +297,7 @@
 			return
 		}
 		var privatekey []byte
-		privatekey, err = ioutil.ReadFile(Config.CertPath + keyname + ".key")
+		privatekey, err = ioutil.ReadFile(certPath + keyname + ".key")
 		if err != nil {
 			return
 		}
@@ -389,15 +313,7 @@
 		*/
 		priv, _ := x509.ParsePKCS1PrivateKey(block.Bytes)
 
-		encryptedAssertion := encryptedAssertions[0]
-		encryptedData := xp.Query(encryptedAssertion, "xenc:EncryptedData")[0]
-		decryptedAssertion := xp.Decrypt(encryptedData.(types.Element), priv)
-
-		decryptedAssertionElement, _ := decryptedAssertion.Doc.DocumentElement()
-		_ = encryptedAssertion.AddPrevSibling(decryptedAssertionElement)
-		parent, _ := encryptedAssertion.ParentNode()
-		parent.RemoveChild(encryptedAssertion)
-
+		xp.Decrypt(encryptedAssertions[0].(types.Element), priv)
 		xp = goxml.NewXp(xp.Doc.Dump(false))
 		// repeat schemacheck
 		_, err = xp.SchemaValidate(Config.SamlSchema)
@@ -408,11 +324,7 @@
 		err = fmt.Errorf("only 1 EncryptedAssertion allowed, %d found", len(encryptedAssertions))
 	}
 
-<<<<<<< HEAD
 	//fmt.Println("SAMLRespose", xp.PP())
-=======
-	fmt.Println("SAMLResponse", xp.PP())
->>>>>>> 1366fda2
 
 	//no ds:Object in signatures
 	signatures = xp.Query(nil, "/samlp:Response[1]/saml:Assertion[1]/ds:Signature[1]/..")
@@ -496,23 +408,11 @@
 		return
 	}
 
-<<<<<<< HEAD
 	acs := xp.Query1(nil, "@AssertionConsumerServiceURL")
 	validacs := len(md.Query(nil, "./md:SPSSODescriptor/md:AssertionConsumerService[@Location='"+acs+"']")) == 1
 	//log.Println("acs", acs, validacs)
 	if acs == "" || !validacs {
 		err = fmt.Errorf("AssertionConsumerServiceURL missing or not present in metadata: '%s'", acs)
-=======
-	location := "https://" + r.Host + r.URL.Path
-	destination := xp.Query1(nil, "./@Destination")
-	if destination != location {
-		err = fmt.Errorf("destination: %s is not here, here is %s", destination, location)
-		return
-	}
-
-	err = checkACS(xp, md)
-	if err != nil {
->>>>>>> 1366fda2
 		return
 	}
 	subject := xp.Query1(nil, "@Subject")
@@ -526,51 +426,26 @@
 		return
 	}
 	allowcreate := xp.Query1(nil, "./samlp:NameIDPolicy/@AllowCreate")
-	if allowcreate != "true" && allowcreate != "1" {
-		err = fmt.Errorf("only supported value for NameIDPolicy @AllowCreate is true/1, got: %s", allowcreate)
-		return
-	}
-	return
-}
-
-func checkACS(message, metadata *goxml.Xp) (err error) {
-	// check for request or response, get acs by url or index resp. destination
-	fmt.Println(message.PP())
-	tmpAcs := message.Query1(nil, "../samlp:Response/@Destination")
-	tmpAcs = message.Query1(nil, "../samlp:AuthnRequest/@AssertionConsumerServiceURL")
-	if tmpAcs == "" {
-		tmpAcs = message.Query1(nil, "../samlp:AuthnRequest/@AssertionConsumerServiceURL")
-	}
-	fmt.Println("url", tmpAcs)
-
-	if tmpAcs == "" {
-		acsindex := message.Query1(nil, "../samlp:AuthnRequest/@AttributeConsumingServiceIndex")
-		tmpAcs = metadata.Query1(nil, `./md:SPSSODescriptor/md:AssertionConsumerService[@Index=`+strconv.Quote(acsindex)+`]/@Location`)
-	}
-	if tmpAcs == "" {
-		err = fmt.Errorf("no AssertionConsumerService found")
-		return
-	}
-	// only POST supported for now
-	acs := metadata.Query1(nil, `./md:SPSSODescriptor/md:AssertionConsumerService[@Binding="urn:oasis:names:tc:SAML:2.0:bindings:HTTP-POST" and @Location=`+strconv.Quote(tmpAcs)+`]/@Location`)
-	if acs == "" {
-		err = fmt.Errorf("AssertionConsumerServiceURL / Destination: %s in not valid", tmpAcs)
+	if allowcreate != "true" {
+		err = fmt.Errorf("only supported value for NameIDPolicy @AllowCreate is true, got: %s", allowcreate)
+		return
 	}
 	return
 }
 
 func DecodeSAMLMsg(r *http.Request, issuerMdSet, destinationMdSet Md, parameterName string) (xp, issuerMd, destinationMd *goxml.Xp, relayState string, err error) {
-<<<<<<< HEAD
 	supportedBindings := map[string]map[string]bool{"SAMLRequest": {"GET": true, "POST": true}, "SAMLResponse": {"POST": true}}	
 	location := "https://" + r.Host + r.URL.Path
-=======
-
->>>>>>> 1366fda2
 	r.ParseForm()
 	method := r.Method
 
 	if !supportedBindings[parameterName][method] {
 		err = fmt.Errorf("Unsupported method: %", method)
+		return
+	}
+
+	destinationMd, err = destinationMdSet.MDQ(location)
+	if err != nil {
 		return
 	}
 
@@ -592,7 +467,6 @@
 	xp = goxml.NewXp(string(bmsg))
 	errs, err := xp.SchemaValidate(Config.SamlSchema)
 	if err != nil {
-		fmt.Println(xp.PP())
 		fmt.Println("schemaerrs:", errs)
 		return
 	}
@@ -610,9 +484,8 @@
 		err = fmt.Errorf("no destination found in %s", parameterName)
 		return
 	}
-
-	destinationMd, err = destinationMdSet.MDQ(destination)
-	if err != nil {
+	if destination != location {
+		err = fmt.Errorf("%s's destination is not here")
 		return
 	}
 	return
@@ -626,7 +499,7 @@
 		return
 	}
 	var privatekey []byte
-	privatekey, err = ioutil.ReadFile(Config.CertPath + keyname + ".key")
+	privatekey, err = ioutil.ReadFile(certPath + keyname + ".key")
 	if err != nil {
 		return
 	}
@@ -648,36 +521,55 @@
 */
 
 func NewResponse(params IdAndTiming, idpmd, spmd, authnrequest, sourceResponse *goxml.Xp) (response *goxml.Xp) {
-	template := `<samlp:Response xmlns:samlp="urn:oasis:names:tc:SAML:2.0:protocol" xmlns:saml="urn:oasis:names:tc:SAML:2.0:assertion" Version="2.0">
-	<saml:Issuer></saml:Issuer>
-	<samlp:Status>
-		<samlp:StatusCode Value="urn:oasis:names:tc:SAML:2.0:status:Success" />
-	</samlp:Status>
-	<saml:Assertion Version="2.0">
-		<saml:Issuer></saml:Issuer>
-		<saml:Subject>
-			<saml:NameID></saml:NameID>
-			<saml:SubjectConfirmation Method="urn:oasis:names:tc:SAML:2.0:cm:bearer">
-				<saml:SubjectConfirmationData/>
-			</saml:SubjectConfirmation>
-		</saml:Subject>
-		<saml:Conditions>
-			<saml:AudienceRestriction>
-				<saml:Audience>
-				</saml:Audience>
-			</saml:AudienceRestriction>
-		</saml:Conditions>
-		<saml:AuthnStatement>
-			<saml:AuthnContext>
-				<saml:AuthnContextClassRef>
-				</saml:AuthnContextClassRef>
-			</saml:AuthnContext>
-		</saml:AuthnStatement>
-		<saml:AttributeStatement>
-		</saml:AttributeStatement>
-	</saml:Assertion>
-</samlp:Response>
-`
+	template := `<samlp:Response xmlns:samlp="urn:oasis:names:tc:SAML:2.0:protocol"
+                ID=""
+                Version="2.0"
+                IssueInstant=""
+                InResponseTo=""
+                Destination=""
+                >
+    <saml:Issuer xmlns:saml="urn:oasis:names:tc:SAML:2.0:assertion"></saml:Issuer>
+    <samlp:Status>
+        <samlp:StatusCode Value="urn:oasis:names:tc:SAML:2.0:status:Success" />
+    </samlp:Status>
+    <saml:Assertion xmlns:xsi="http://www.w3.org/2001/XMLSchema-instance"
+                    xmlns:xs="http://www.w3.org/2001/XMLSchema"
+                    xmlns:saml="urn:oasis:names:tc:SAML:2.0:assertion"
+                    ID=""
+                    Version="2.0"
+                    IssueInstant=""
+                    >
+        <saml:Issuer></saml:Issuer>
+        <saml:Subject>
+            <saml:NameID SPNameQualifier=""
+                         Format="urn:oasis:names:tc:SAML:2.0:nameid-format:transient"
+                         ></saml:NameID>
+            <saml:SubjectConfirmation Method="urn:oasis:names:tc:SAML:2.0:cm:bearer">
+                <saml:SubjectConfirmationData NotOnOrAfter=""
+                                              Recipient=""
+                                              InResponseTo=""
+                                              />
+            </saml:SubjectConfirmation>
+        </saml:Subject>
+        <saml:Conditions NotBefore=""
+                         NotOnOrAfter=""
+                         >
+            <saml:AudienceRestriction>
+                <saml:Audience></saml:Audience>
+            </saml:AudienceRestriction>
+        </saml:Conditions>
+        <saml:AuthnStatement AuthnInstant=""
+                             SessionNotOnOrAfter=""
+                             SessionIndex=""
+                             >
+            <saml:AuthnContext>
+                <saml:AuthnContextClassRef></saml:AuthnContextClassRef>
+            </saml:AuthnContext>
+        </saml:AuthnStatement>
+        <saml:AttributeStatement xmlns:saml="urn:oasis:names:tc:SAML:2.0:assertion" xmlns:xsi="http://www.w3.org/2001/XMLSchema-instance" xmlns:xs="http://www.w3.org/2001/XMLSchema">
+        </saml:AttributeStatement>
+    </saml:Assertion>
+</samlp:Response>`
 
 	response = goxml.NewXp(template)
 
@@ -727,9 +619,7 @@
 	authstatement := response.Query(assertion, "saml:AuthnStatement")[0]
 	response.QueryDashP(authstatement, "@AuthnInstant", assertionIssueInstant, nil)
 	response.QueryDashP(authstatement, "@SessionNotOnOrAfter", sessionNotOnOrAfter, nil)
-	//response.QueryDashP(authstatement, "@SessionIndex", "missing", nil)
-
-	response.QueryDashP(authstatement, "saml:AuthnContext/saml:AuthenticatingAuthority", sourceResponse.Query1(nil, "./saml:Issuer"), nil)
+	response.QueryDashP(authstatement, "@SessionIndex", "missing", nil)
 	response.QueryDashP(authstatement, "saml:AuthnContext/saml:AuthnContextClassRef", sourceResponse.Query1(nil, "//saml:AuthnContextClassRef"), nil)
 
 	sourceResponse = goxml.NewXp(sourceResponse.Doc.Dump(true))
@@ -786,14 +676,4 @@
 		//		}
 	}
 	return
-}
-
-func NewErrorResponse(params IdAndTiming, idpmd, spmd, authnrequest, sourceResponse *goxml.Xp) (response *goxml.Xp) {
-	idpEntityID := idpmd.Query1(nil, `/md:EntityDescriptor/@entityID`)
-	response = goxml.NewXpFromNode(*sourceResponse.DocGetRootElement())
-	acs := authnrequest.Query1(nil, "@AssertionConsumerServiceURL")
-	response.QueryDashP(nil, "./@InResponseTo", authnrequest.Query1(nil, "@ID"), nil)
-	response.QueryDashP(nil, "./@Destination", acs, nil)
-	response.QueryDashP(nil, "./saml:Issuer", idpEntityID, nil)
-	return
 }