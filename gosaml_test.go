package gosaml

import (
	"crypto"
	"encoding/base64"
	"fmt"
	"github.com/wayf-dk/go-libxml2/types"
	"github.com/wayf-dk/goxml"
	"io/ioutil"
	"log"
	"net/http"
	"net/http/httptest"
	"net/url"
	"os"
	"strings"
	"sync"
	"testing"
	"time"
)

type Testparams struct {
	spmd, idpmd, hubmd, testidpmd *goxml.Xp
	cookiejar                     map[string]map[string]*http.Cookie
	idpentityID                   string
	usescope                      bool
	usedoubleproxy                bool
	resolv                        map[string]string
	initialrequest                *goxml.Xp
	newresponse                   *goxml.Xp
	resp                          *http.Response
	responsebody                  []byte
	err                           error
	logredirects                  bool
}

type (
	simplemd struct {
		entities map[string]*goxml.Xp
	}

	metadata struct {
		Hub, Internal, External string
	}
)

var (
	_  = log.Printf // For debugging; delete when done.
	wg sync.WaitGroup

	mdq                                                                                                    = "https://phph.wayf.dk/MDQ/"
	hub, external, internal                                                                                *simplemd // mddb
	spmetadata, idpmetadata, hubmetadata, response, attributestat, testidpmetadata, testidpviabirkmetadata *goxml.Xp
	privatekey                                                                                             string
)

func SimplePrepareMD(file string) *simplemd {
	indextargets := []string{
		"./md:IDPSSODescriptor/md:SingleSignOnService[@Binding='urn:oasis:names:tc:SAML:2.0:bindings:HTTP-Redirect']/@Location",
		"./md:SPSSODescriptor/md:AssertionConsumerService[@Binding='urn:oasis:names:tc:SAML:2.0:bindings:HTTP-POST']/@Location",
	}

	index := simplemd{entities: make(map[string]*goxml.Xp)}
	x := goxml.NewXpFromFile(file)
	//ioutil.WriteFile(file, []byte(x.PP()), os.ModePerm)
	entities := x.Query(nil, "md:EntityDescriptor")

	for _, entity := range entities {
		newentity := goxml.NewXpFromNode(entity)
		entityID, _ := entity.(types.Element).GetAttribute("entityID")
		index.entities[entityID.Value()] = newentity
		for _, target := range indextargets {
			locations := newentity.Query(nil, target)
			for _, location := range locations {
				index.entities[location.NodeValue()] = newentity
			}
		}
	}
	return &index
}

func (m simplemd) MDQ(key string) (xp *goxml.Xp, err error) {
	xp = m.entities[key]
	if xp == nil {
		err = goxml.New("err:Metadata not found", "key:"+key)
	}
	return
}

func formatXML(file string) {
	metadata, _ := ioutil.ReadFile(file)
	x := goxml.NewXp(metadata)
	ioutil.WriteFile(file, []byte(x.PP()), os.ModePerm)
}

func TestMain(m *testing.M) {

	Config.NameIDFormats = []string{Transient, Persistent}
	Config.SamlSchema = "../goxml/schemas/saml-schema-protocol-2.0.xsd"
	Config.CertPath = ""

	TestTime = time.Unix(1136239445, 0) // Mon Jan 2 15:04:05 MST 2006 // 01/02 03:04:05PM '06 -0700
	TestId = "ID"
	TestAssertionId = "AssertionID"
	//	hub = SimplePrepareMD("testdata/hub.xml")
	//	internal = SimplePrepareMD("testdata/internal.xml")
	external = SimplePrepareMD("testdata/external.xml")

	//_, err := external.MDQ("https://sp.testshib.org/shibboleth-sp")

	spmetadata, _ = external.MDQ("https://attribute-viewer.aai.switch.ch/interfederation-test/shibboleth")
	idpmetadata, _ = external.MDQ("https://aai-logon.switch.ch/idp/shibboleth")

	//	spmetadata = goxml.NewXpFromFile("testdata/spmetadata.xml")   //goxml.NewXp(spmetadatxml)    // NewMD(mdq+"EDUGAIN", "https://attribute-viewer.aai.switch.ch/interfederation-test/shibboleth")
	//	idpmetadata = goxml.NewXpFromFile("testdata/idpmetadata.xml") //goxml.NewXp(idpmetadataxml) // NewMD(mdq+"EDUGAIN", "https://aai-logon.switch.ch/idp/shibboleth")
	//	hubmetadata = goxml.xpFrNewXpFromFileomFile("testdata/wayfmd.xml")
	response = goxml.NewXpFromFile("testdata/response.xml")

	attributestat = goxml.NewXpFromFile("testdata/attrstatement.xml")

	pkey, _ := ioutil.ReadFile("testdata/private.key.pem")
	privatekey = string(pkey)

	/*internal = md{entities: make(map[string]*goxml.Xp)}
	prepareMetadata(config.Metadata.Internal, &internal)
	external = md{entities: make(map[string]*goxml.Xp)}
	prepareMetadata(config.Metadata.External, &external)*/

	/*	fmt.Println("hub = ", hub)
		fmt.Println("internal = ", internal)
		fmt.Println("external = ", external)*/

	//Config.NameIDFormats = []string{Transient, Persistent}
	//spmetadata = goxml.NewXp(spmetadatxml)    // NewMD(mdq+"EDUGAIN", "https://attribute-viewer.aai.switch.ch/interfederation-test/shibboleth")
	//idpmetadata = goxml.NewXp(idpmetadataxml) // NewMD(mdq+"EDUGAIN", "https://aai-logon.switch.ch/idp/shibboleth")
	//wayfmetadata = NewMD(mdq, "wayf-hub-public", "https://wayf.wayf.dk")
	//hubmetadata = //goxml.NewXp(wayfmdxml)
	//	testidpmetadata = NewMD(mdq+"HUB-OPS", "https://this.is.not.a.valid.idp")
	//	testidpviabirkmetadata = NewMD(mdq+"BIRK-OPS", "https://birk.wayf.dk/birk.php/this.is.not.a.valid.idp")
	os.Exit(m.Run())
}

func ExampleMetadata() { //Previous Result // urn:oasis:names:tc:SAML:2.0:nameid-format:transient
	fmt.Println(idpmetadata.Query1(nil, "/md:EntityDescriptor/@entityID"))
	fmt.Println(idpmetadata.Query1(nil, "/md:EntityDescriptor/md:IDPSSODescriptor/md:NameIDFormat"))
	// Output:
	// https://aai-logon.switch.ch/idp/shibboleth
	// urn:mace:shibboleth:1.0:nameIdentifier
}

func ExampleSigningKeyNotFound() {
	destination := response.Query1(nil, "@Destination")
	TestTime, _ = time.Parse(XsDateTime, response.Query1(nil, "@IssueInstant"))
	data := url.Values{}
	data.Set("SAMLResponse", base64.StdEncoding.EncodeToString([]byte(response.Doc.Dump(false))))
	request := httptest.NewRequest("POST", destination, strings.NewReader(data.Encode()))
	request.Header.Add("Content-Type", "application/x-www-form-urlencoded")
	_, _, _, _, err := ReceiveSAMLResponse(request, external, external)
	fmt.Println(err)
	// Output:
	// open fd666194364791ef937224223c7387f6b26368af.key: no such file or directory
}

func ExampleInvalidDestination() {
	destination := response.Query1(nil, "@Destination")
	response.QueryDashP(nil, "@Destination", "https://www.example.com", nil)
	data := url.Values{}
	data.Set("SAMLResponse", base64.StdEncoding.EncodeToString([]byte(response.Doc.Dump(false))))
	request := httptest.NewRequest("POST", destination, strings.NewReader(data.Encode()))
	request.Header.Add("Content-Type", "application/x-www-form-urlencoded")

	_, _, _, _, err := ReceiveSAMLResponse(request, external, external)
	fmt.Println(err)
	// Output:
	// destination: https://www.example.com is not here, here is https://wayfsp.wayf.dk/ss/module.php/saml/sp/saml2-acs.php/default-sp
}

func ExampleAuthnRequest() {
	request, _ := NewAuthnRequest(nil, spmetadata, idpmetadata, "")
	fmt.Print(request.Doc.Dump(false))
	// Output:
	// <?xml version="1.0" encoding="UTF-8"?>
	// <samlp:AuthnRequest xmlns:samlp="urn:oasis:names:tc:SAML:2.0:protocol" xmlns:saml="urn:oasis:names:tc:SAML:2.0:assertion" Version="2.0" ProtocolBinding="urn:oasis:names:tc:SAML:2.0:bindings:HTTP-POST" ID="ID" IssueInstant="2006-01-02T22:04:05Z" Destination="https://aai-logon.switch.ch/idp/profile/SAML2/Redirect/SSO" AssertionConsumerServiceURL="https://attribute-viewer.aai.switch.ch/interfederation-test/Shibboleth.sso/SAML2/POST">
	// <saml:Issuer>https://attribute-viewer.aai.switch.ch/interfederation-test/shibboleth</saml:Issuer>
	// <samlp:NameIDPolicy Format="urn:oasis:names:tc:SAML:2.0:nameid-format:transient" AllowCreate="true"/>
	// </samlp:AuthnRequest>
}

func ExampleResponse() {
	request, _ := NewAuthnRequest(nil, idpmetadata, spmetadata, "")
	newResponse := NewResponse(idpmetadata, spmetadata, request, response)
	fmt.Printf("%x\n", goxml.Hash(crypto.SHA1, newResponse.PP()))
	// Output:
	// 65d83c77d547af528814631a63ed6804abd0bee8
}

func ExampleAttributeCanonicalDump() {
	AttributeCanonicalDump(os.Stdout, response)
	// Output:
	// cn urn:oasis:names:tc:SAML:2.0:attrname-format:basic
	//     Mads Freek Petersen
	// eduPersonAssurance urn:oasis:names:tc:SAML:2.0:attrname-format:basic
	//     1
	// eduPersonEntitlement urn:oasis:names:tc:SAML:2.0:attrname-format:basic
	//     https://wayf.dk/feedback/view
	//     https://wayf.dk/kanja/admin
	//     https://wayf.dk/orphanage/admin
	//     https://wayf.dk/vo/admin
	// eduPersonPrimaryAffiliation urn:oasis:names:tc:SAML:2.0:attrname-format:basic
	//     member
	// eduPersonPrincipalName urn:oasis:names:tc:SAML:2.0:attrname-format:basic
	//     gikcaswid@orphanage.wayf.dk
	// eduPersonTargetedID urn:oasis:names:tc:SAML:2.0:attrname-format:basic
	//     WAYF-DK-c5bc7e16bb6d28cb5a20b6aad84d1cba2df5c48f
	// gn urn:oasis:names:tc:SAML:2.0:attrname-format:basic
	//     Mads Freek
	// mail urn:oasis:names:tc:SAML:2.0:attrname-format:basic
	//     freek@wayf.dk
	// organizationName urn:oasis:names:tc:SAML:2.0:attrname-format:basic
	//     WAYF Where Are You From
	// preferredLanguage urn:oasis:names:tc:SAML:2.0:attrname-format:basic
	//     da
	// schacHomeOrganization urn:oasis:names:tc:SAML:2.0:attrname-format:basic
	//     orphanage.wayf.dk
	// schacHomeOrganizationType urn:oasis:names:tc:SAML:2.0:attrname-format:basic
	//     urn:mace:terena.org:schac:homeOrganizationType:int:NRENAffiliate
	// sn urn:oasis:names:tc:SAML:2.0:attrname-format:basic
	//     Petersen
}

func ExamplePublicKeyInfo() {
	cert := spmetadata.Query1(nil, encryptionCertQuery) // actual signing key is always first
	var keyname string
	keyname, _, err := PublicKeyInfo(cert)
	fmt.Println(err, keyname)
	// Output:
	// <nil> f8c19afa414fdc045779d20a63d2f46716fe71ff
}

func ExampleSAMLRequest2Url() {
	newrequest, _ := NewAuthnRequest(nil, spmetadata, idpmetadata, "")
	url, err := SAMLRequest2Url(newrequest, "anton-banton", "", "", "")
	fmt.Println(url, err)
	// Output:
	// https://aai-logon.switch.ch/idp/profile/SAML2/Redirect/SSO?SAMLRequest=pJJBj9owEIXv%2FArL98TZqK0qi7Cii1aNtO0iku2hN5MMm5EcO52ZAP33FQEqeuHSqz3zvvc0b%2F547L3aAzHGUOiHNNMKQhNbDO%2BFfqufk8%2F6cTGbs%2Bv9YJejdGEDv0ZgUcfeB7bTR6FHCjY6RrbB9cBWGlstv73YPM3sQFFiE72%2BWbm%2F4ZiBBGPQ6sfVWn6ytr5IfcFwdnhPZXseYvu1rtfJ%2BrWqtSpXhS5XWpXMI5SBxQUpdJ5ln5LsIcnyOs9t9sFmH39qtQIWDE4mfCcysDXGOUx8fI8h5QNK06VNZ7AdzEBxhx7MiZ6bDbRI0Iipqletltc4TzHw2ANVQHts4G3zciMsQrgdBZI9wgEodQ5vGUGAdtACTYYSARZTdbjdRg%2FSpczxwp6CXk5mp5y0%2BB8I%2F4XMza3mtRTfXQ%2Flah09Nr%2FVc6Teyf27nF6wTXbTqBVygRGCaLX0Ph6eCJxAoYVG0GYxO0P%2F7d5i9icAAP%2F%2F&RelayState=anton-banton <nil>
}

func ExampleUrl2SAMLRequest() {
	newrequest, _ := NewAuthnRequest(nil, spmetadata, idpmetadata, "")
	url, _ := SAMLRequest2Url(newrequest, "anton-banton", "", "", "")
	xp, relayState := Url2SAMLRequest(url, nil)
	fmt.Printf("%t\n", newrequest.PP() == xp.PP())
	fmt.Println(relayState)
	// Output:
	// true
	// anton-banton
}

func ExampleDeflate() {
	newrequest, _ := NewAuthnRequest(nil, spmetadata, idpmetadata, "")
	req := base64.StdEncoding.EncodeToString(Deflate([]byte(newrequest.Doc.Dump(false))))
	fmt.Println(req)
	// Output:
	// pJJBj9owEIXv/ArL98TZqK0qi7Cii1aNtO0iku2hN5MMm5EcO52ZAP33FQEqeuHSqz3zvvc0b/547L3aAzHGUOiHNNMKQhNbDO+Ffqufk8/6cTGbs+v9YJejdGEDv0ZgUcfeB7bTR6FHCjY6RrbB9cBWGlstv73YPM3sQFFiE72+Wbm/4ZiBBGPQ6sfVWn6ytr5IfcFwdnhPZXseYvu1rtfJ+rWqtSpXhS5XWpXMI5SBxQUpdJ5ln5LsIcnyOs9t9sFmH39qtQIWDE4mfCcysDXGOUx8fI8h5QNK06VNZ7AdzEBxhx7MiZ6bDbRI0Iipqletltc4TzHw2ANVQHts4G3zciMsQrgdBZI9wgEodQ5vGUGAdtACTYYSARZTdbjdRg/Spczxwp6CXk5mp5y0+B8I/4XMza3mtRTfXQ/lah09Nr/Vc6Teyf27nF6wTXbTqBVygRGCaLX0Ph6eCJxAoYVG0GYxO0P/7d5i9icAAP//
}

func ExampleInflate() {
	newrequest, _ := NewAuthnRequest(nil, spmetadata, idpmetadata, "")
	req := Deflate([]byte(newrequest.Doc.Dump(false)))
	res := Inflate(req)
	fmt.Println(string(res))
	// Output:
	// <?xml version="1.0" encoding="UTF-8"?>
	// <samlp:AuthnRequest xmlns:samlp="urn:oasis:names:tc:SAML:2.0:protocol" xmlns:saml="urn:oasis:names:tc:SAML:2.0:assertion" Version="2.0" ProtocolBinding="urn:oasis:names:tc:SAML:2.0:bindings:HTTP-POST" ID="ID" IssueInstant="2006-01-02T22:04:05Z" Destination="https://aai-logon.switch.ch/idp/profile/SAML2/Redirect/SSO" AssertionConsumerServiceURL="https://attribute-viewer.aai.switch.ch/interfederation-test/Shibboleth.sso/SAML2/POST">
	// <saml:Issuer>https://attribute-viewer.aai.switch.ch/interfederation-test/shibboleth</saml:Issuer>
	// <samlp:NameIDPolicy Format="urn:oasis:names:tc:SAML:2.0:nameid-format:transient" AllowCreate="true"/>
	// </samlp:AuthnRequest>
}

func ExampleReceiveAuthnRequestPOST() {
	newrequest, _ := NewAuthnRequest(nil, spmetadata, idpmetadata, "")
	destination := newrequest.Query1(nil, "@Destination")
	//newrequest.QueryDashP(nil, "./saml:Issuer", "abc", nil)
	data := url.Values{}
	data.Set("SAMLRequest", base64.StdEncoding.EncodeToString([]byte(newrequest.Doc.Dump(false))))
	request := httptest.NewRequest("POST", destination, strings.NewReader(data.Encode()))
	request.Header.Add("Content-Type", "application/x-www-form-urlencoded")

	_, _, _, _, err := ReceiveAuthnRequest(request, external, external)
	fmt.Println(err)
	// Output:
	// invalid binding used urn:oasis:names:tc:SAML:2.0:bindings:HTTP-POST
<<<<<<< HEAD
	// <samlp:AuthnRequest xmlns:samlp="urn:oasis:names:tc:SAML:2.0:protocol"
	//                     xmlns:saml="urn:oasis:names:tc:SAML:2.0:assertion"
	//                     Version="2.0"
	//                     ProtocolBinding="urn:oasis:names:tc:SAML:2.0:bindings:HTTP-POST"
	//                     ID="ID"
	//                     IssueInstant="2006-01-02T22:04:05Z"
	//                     Destination="https://aai-logon.switch.ch/idp/profile/SAML2/Redirect/SSO"
	//                     AssertionConsumerServiceURL="https://attribute-viewer.aai.switch.ch/interfederation-test/Shibboleth.sso/SAML2/POST">
	//     <saml:Issuer>
	//      https://attribute-viewer.aai.switch.ch/interfederation-test/shibboleth
	//     </saml:Issuer>
	//     <samlp:NameIDPolicy Format="urn:oasis:names:tc:SAML:2.0:nameid-format:transient"
	//                         AllowCreate="true"/>
	// </samlp:AuthnRequest>
=======
}

func ExampleNoAssertion() {
	destination := response.Query1(nil, "@Destination")
	TestTime, _ = time.Parse(XsDateTime, response.Query1(nil, "@IssueInstant"))
	data := url.Values{}
	response.QueryDashP(nil, "/saml:Assertion", " ", nil)
	data.Set("SAMLResponse", base64.StdEncoding.EncodeToString([]byte(response.Doc.Dump(false))))
	request := httptest.NewRequest("POST", destination, strings.NewReader(data.Encode()))
	request.Header.Add("Content-Type", "application/x-www-form-urlencoded")
	_, _, _, _, err := ReceiveSAMLResponse(request, external, external)
	//fmt.Println(xp.PP())
	fmt.Println(err)
	// Output:
	// ["cause:schema validation failed"]
>>>>>>> e451f38d
}

func ExampleReceiveAuthnRequest() {
	newrequest, _ := NewAuthnRequest(nil, spmetadata, idpmetadata, "")
	url, _ := SAMLRequest2Url(newrequest, "anton-banton", "", "", "")
	request := httptest.NewRequest("GET", url.String(), nil)
	_, _, _, relayState, err := ReceiveAuthnRequest(request, external, external)
	fmt.Println(relayState)
	fmt.Println(err)
	// Output:
	// anton-banton
	// <nil>
}

func ExampleNameIDPolicy() {
	newrequest, _ := NewAuthnRequest(nil, spmetadata, idpmetadata, "")

	nameidpolicy := newrequest.Query(nil, "./samlp:NameIDPolicy")[0]
	newrequest.QueryDashP(nameidpolicy, "@Format", "anton-banton", nil)

	url, _ := SAMLRequest2Url(newrequest, "anton-banton", "", "", "")
	request := httptest.NewRequest("GET", url.String(), nil)

	_, _, _, _, err := ReceiveAuthnRequest(request, external, external)
	fmt.Println(err)
	// Output:
	// nameidpolicy format: %!s(MISSING) is not supported
}

func ExampleReceiveAuthnRequestNoSubject() {
	newrequest, _ := NewAuthnRequest(nil, spmetadata, idpmetadata, "")

	nameidpolicy := newrequest.Query(nil, "./samlp:NameIDPolicy")[0]
	subject := newrequest.QueryDashP(nil, "./saml:Subject/saml:NameID", "mehran", nameidpolicy)

	newrequest.QueryDashP(subject, "@Format", "anton-banton", nil)
	url, _ := SAMLRequest2Url(newrequest, "anton-banton", "", "", "")
	request := httptest.NewRequest("GET", url.String(), nil)

	_, _, _, _, err := ReceiveAuthnRequest(request, external, external)
	fmt.Println(err)
	// Output:
	// subject not allowed in SAMLRequest
}

func ExampleProtocolCheck() {
	newrequest, _ := NewAuthnRequest(nil, spmetadata, idpmetadata, "")
	newrequest.Query(nil, "/samlp:AuthnRequest")[0].SetNodeName("PutRequest")
	url, _ := SAMLRequest2Url(newrequest, "anton-banton", "", "", "")
	request := httptest.NewRequest("GET", url.String(), nil)
	_, _, _, _, err := ReceiveAuthnRequest(request, external, external)
	fmt.Println(err)
	// Output:
	// ["cause:schema validation failed"]
}

func ExampleReceiveUnSignedResponse() {
	destination := response.Query1(nil, "@Destination")
	//response.QueryDashP(nil, "./saml:Assertion[1]/saml:Issuer/ds:Signature", "_4099d6da09c9a1d9fad7f", nil)
	TestTime, _ = time.Parse(XsDateTime, response.Query1(nil, "@IssueInstant"))
	data := url.Values{}
	data.Set("SAMLResponse", base64.StdEncoding.EncodeToString([]byte(response.Doc.Dump(false))))
	request := httptest.NewRequest("POST", destination, strings.NewReader(data.Encode()))
	request.Header.Add("Content-Type", "application/x-www-form-urlencoded")
	xp, _, _, _, err := ReceiveSAMLResponse(request, external, external)

	data1 := url.Values{} // Checking for unsigned Repsonse here //
	data1.Set("SAMLResponse", base64.StdEncoding.EncodeToString([]byte(xp.Doc.Dump(false))))
	request1 := httptest.NewRequest("POST", destination, strings.NewReader(data1.Encode()))
	request1.Header.Add("Content-Type", "application/x-www-form-urlencoded")
	_, _, _, _, err = ReceiveSAMLResponse(request1, external, external)
	fmt.Println(err)
	// Output:
	// ["cause:schema validation failed"]
}

// When Content is Changed.
func ExampleCheckDigest() {
	destination := response.Query1(nil, "@Destination")
	response.QueryDashP(nil, "./saml:Assertion[1]/saml:Issuer", "_4099d6da09c9a1d9fad7f", nil)
	TestTime, _ = time.Parse(XsDateTime, response.Query1(nil, "@IssueInstant"))
	data := url.Values{}
	data.Set("SAMLResponse", base64.StdEncoding.EncodeToString([]byte(response.Doc.Dump(false))))
	request := httptest.NewRequest("POST", destination, strings.NewReader(data.Encode()))
	request.Header.Add("Content-Type", "application/x-www-form-urlencoded")
	_, _, _, _, err := ReceiveSAMLResponse(request, external, external)
	fmt.Println(err)
	// Output:
	// ["err:Metadata not found","key:https://www.example.com"]
}

func ExampleNoSAMLResponse() {
	destination := response.Query1(nil, "@Destination")
	data := url.Values{}
	data.Set("SAMLResponse", "")
	request := httptest.NewRequest("POST", destination, strings.NewReader(data.Encode()))
	request.Header.Add("Content-Type", "application/x-www-form-urlencoded")
	_, _, _, _, err := ReceiveSAMLResponse(request, external, external)
	fmt.Println(err)
	// Output:
	// no SAMLRequest/SAMLResponse found
}

func ExampleNoIssuer() {
	destination := response.Query1(nil, "@Destination")
	response.QueryDashP(nil, "./saml:Issuer", "abc", nil)
	data := url.Values{}
	data.Set("SAMLResponse", base64.StdEncoding.EncodeToString([]byte(response.Doc.Dump(false))))
	request := httptest.NewRequest("POST", destination, strings.NewReader(data.Encode()))
	request.Header.Add("Content-Type", "application/x-www-form-urlencoded")

	_, _, _, _, err := ReceiveSAMLResponse(request, external, external)
	fmt.Println(err)
	// Output:
	// ["err:Metadata not found","key:abc"]
}

func ExampleNoDestination() {
	destination := response.Query1(nil, "@Destination")
	response.QueryDashP(nil, "@Destination", "abc", nil)
	data := url.Values{}
	data.Set("SAMLResponse", base64.StdEncoding.EncodeToString([]byte(response.Doc.Dump(false))))
	request := httptest.NewRequest("POST", destination, strings.NewReader(data.Encode()))
	request.Header.Add("Content-Type", "application/x-www-form-urlencoded")

	_, _, _, _, err := ReceiveSAMLResponse(request, external, external)
	fmt.Println(err)
	// Output:
	// ["err:Metadata not found","key:abc"]
}

func ExampleInvalidSchema() {
	newrequest, _ := NewAuthnRequest(nil, spmetadata, idpmetadata, "")
	newrequest.Query(nil, "/samlp:AuthnRequest")[0].SetNodeName("PutRequest")
	url, _ := SAMLRequest2Url(newrequest, "anton-banton", "", "", "")
	request := httptest.NewRequest("GET", url.String(), nil)
	_, _, _, _, err := ReceiveAuthnRequest(request, external, external)
	fmt.Println(err)
	// Output:
	// ["cause:schema validation failed"]
}

func ExampleInvalidTime() {
	//TestTime, _ = time.Parse("2006-Jan-02", "2013-Feb-03")
	newrequest, _ := NewAuthnRequest(nil, spmetadata, idpmetadata, "")
	url, _ := SAMLRequest2Url(newrequest, "anton-banton", "", "", "")
	request := httptest.NewRequest("GET", url.String(), nil)
	xp, _, _, _, _ := ReceiveAuthnRequest(request, external, external)
	xp.QueryDashP(nil, "@IssueInstant", "abc", nil)
	err := VerifyTiming(xp)
	fmt.Println(err)
	// Output:
	// parsing time "abc" as "2006-01-02T15:04:05Z": cannot parse "abc" as "2006"
}

func ExampleOutOfRangeTime() {
	newrequest, _ := NewAuthnRequest(nil, spmetadata, idpmetadata, "")
	url, _ := SAMLRequest2Url(newrequest, "anton-banton", "", "", "")
	request := httptest.NewRequest("GET", url.String(), nil)

	xp, _, _, _, _ := ReceiveAuthnRequest(request, external, external)
	xp.QueryDashP(nil, "@IssueInstant", "2014-13-22", nil)
	err := VerifyTiming(xp)
	fmt.Println(err)
	// Output:
	// parsing time "2014-13-22": month out of range
}

func ExampleNoTime() {
<<<<<<< HEAD
	newrequest, _ := NewAuthnRequest(nil, spmetadata, idpmetadata, "")
	newrequest.QueryDashP(nil, "@IssueInstant", "2014-12-22", nil)
=======
	newrequest, _ := NewAuthnRequest(IdAndTiming{}.Refresh(), nil, spmetadata, idpmetadata, "")
	newrequest.QueryDashP(nil, "@IssueInstant", "2014-13-22", nil)
>>>>>>> e451f38d
	url, _ := SAMLRequest2Url(newrequest, "anton-banton", "", "", "")
	request := httptest.NewRequest("GET", url.String(), nil)
	_, _, _, _, err := ReceiveAuthnRequest(request, external, external)
	fmt.Println(err)
	// Output:
	// ["cause:schema validation failed"]
}

func ExampleNoTime2() {
<<<<<<< HEAD
	newrequest, _ := NewAuthnRequest(nil, spmetadata, idpmetadata, "")
=======
	newrequest, _ := NewAuthnRequest(IdAndTiming{}.Refresh(), nil, spmetadata, idpmetadata, "")
>>>>>>> e451f38d
	newrequest.QueryDashP(nil, "@IssueInstant", "2002-10-10T12:00:00-05:00", nil)
	url, _ := SAMLRequest2Url(newrequest, "", "", "", "")
	request := httptest.NewRequest("GET", url.String(), nil)
	_, _, _, _, err := ReceiveAuthnRequest(request, external, external)
	fmt.Println(err)
	// Output:
	// parsing time "2002-10-10T12:00:00-05:00" as "2006-01-02T15:04:05Z": cannot parse "-05:00" as "Z"
}

func ExampleEncryptAndDecrypt() {
<<<<<<< HEAD
	request, _ := NewAuthnRequest(nil, spmetadata, idpmetadata, "")
	response := NewResponse(idpmetadata, spmetadata, request, response)
	fmt.Printf("%x\n", goxml.Hash(crypto.SHA1, response.PP()))
	// Output:
	// 5d91753d5d23c4bac4f90a582477f598a132c880
=======
	request, _ := NewAuthnRequest(IdAndTiming{time.Time{}, 0, 0, "ID", ""}, nil, spmetadata, idpmetadata, "")
	response := NewResponse(IdAndTiming{time.Time{}, 4 * time.Minute, 4 * time.Hour, "ID", "AssertionID"}, idpmetadata, spmetadata, request, response)
	fmt.Printf("%x\n", goxml.Hash(crypto.SHA1, response.PP()))
	// Output:
	// e9ed69560a1f78d5d36523c3c2c9e048dc85fed2
}

// Repeated her to avoid import cycle - need metadata to be able to test
// MDQclient - read some metadata from either a MDQ Server or a normal feed url.
// Key is either en entityID or Location - allows lookup entity by endpoints,
// this is currently only supported by the phph.wayf.dk/MDQ and is used by WAYF for mass virtual entity hosting
// in BIRK and KRIB. THE PHPh MDQ server only understands the sha1 encoded parameter and currently only
// understands request for 1 entity at a time.
// If key is "" the mdq string is used as a normal feed url.
func NewMD(mdq, key string) (mdxp *goxml.Xp) {
	var err error
	if key != "" {
		mdq = mdq + "/entities/{sha1}" + hex.EncodeToString(goxml.Hash(crypto.SHA1, key))
	}
	url, _ := url.Parse(mdq)
	log.Println("mdq", mdq)

	tr := &http.Transport{
		TLSClientConfig:    &tls.Config{InsecureSkipVerify: true},
		Dial:               func(network, addr string) (net.Conn, error) { return net.Dial("tcp", addr) },
		DisableCompression: true,
	}
	client := &http.Client{
		Transport:     tr,
		CheckRedirect: func(req *http.Request, via []*http.Request) error { return errors.New("redirect not supported") },
	}

	var req *http.Request
	if req, err = http.NewRequest("GET", url.String(), nil); err != nil {
		log.Fatal(err)
	}
	var resp *http.Response
	if resp, err = client.Do(req); err != nil {
		log.Fatal(err)
	}
	if resp.StatusCode != 200 {
		if key == "" {
			key = mdq
		}
		err = fmt.Errorf("Metadata not found for entity: %s", key)
		//	    err = fmt.Errorf("looking for: '%s' using: '%s' MDQ said: %s\n", key, url.String(), resp.Status)
		log.Fatal(err)
	}
	var md []byte
	if md, err = ioutil.ReadAll(resp.Body); err != nil {
		log.Fatal(err)
	}

	mdxp = goxml.NewXp(md)
	return
>>>>>>> e451f38d
}<|MERGE_RESOLUTION|>--- conflicted
+++ resolved
@@ -289,22 +289,6 @@
 	fmt.Println(err)
 	// Output:
 	// invalid binding used urn:oasis:names:tc:SAML:2.0:bindings:HTTP-POST
-<<<<<<< HEAD
-	// <samlp:AuthnRequest xmlns:samlp="urn:oasis:names:tc:SAML:2.0:protocol"
-	//                     xmlns:saml="urn:oasis:names:tc:SAML:2.0:assertion"
-	//                     Version="2.0"
-	//                     ProtocolBinding="urn:oasis:names:tc:SAML:2.0:bindings:HTTP-POST"
-	//                     ID="ID"
-	//                     IssueInstant="2006-01-02T22:04:05Z"
-	//                     Destination="https://aai-logon.switch.ch/idp/profile/SAML2/Redirect/SSO"
-	//                     AssertionConsumerServiceURL="https://attribute-viewer.aai.switch.ch/interfederation-test/Shibboleth.sso/SAML2/POST">
-	//     <saml:Issuer>
-	//      https://attribute-viewer.aai.switch.ch/interfederation-test/shibboleth
-	//     </saml:Issuer>
-	//     <samlp:NameIDPolicy Format="urn:oasis:names:tc:SAML:2.0:nameid-format:transient"
-	//                         AllowCreate="true"/>
-	// </samlp:AuthnRequest>
-=======
 }
 
 func ExampleNoAssertion() {
@@ -320,7 +304,6 @@
 	fmt.Println(err)
 	// Output:
 	// ["cause:schema validation failed"]
->>>>>>> e451f38d
 }
 
 func ExampleReceiveAuthnRequest() {
@@ -490,13 +473,8 @@
 }
 
 func ExampleNoTime() {
-<<<<<<< HEAD
 	newrequest, _ := NewAuthnRequest(nil, spmetadata, idpmetadata, "")
 	newrequest.QueryDashP(nil, "@IssueInstant", "2014-12-22", nil)
-=======
-	newrequest, _ := NewAuthnRequest(IdAndTiming{}.Refresh(), nil, spmetadata, idpmetadata, "")
-	newrequest.QueryDashP(nil, "@IssueInstant", "2014-13-22", nil)
->>>>>>> e451f38d
 	url, _ := SAMLRequest2Url(newrequest, "anton-banton", "", "", "")
 	request := httptest.NewRequest("GET", url.String(), nil)
 	_, _, _, _, err := ReceiveAuthnRequest(request, external, external)
@@ -506,11 +484,7 @@
 }
 
 func ExampleNoTime2() {
-<<<<<<< HEAD
-	newrequest, _ := NewAuthnRequest(nil, spmetadata, idpmetadata, "")
-=======
-	newrequest, _ := NewAuthnRequest(IdAndTiming{}.Refresh(), nil, spmetadata, idpmetadata, "")
->>>>>>> e451f38d
+	newrequest, _ := NewAuthnRequest(nil, spmetadata, idpmetadata, "")
 	newrequest.QueryDashP(nil, "@IssueInstant", "2002-10-10T12:00:00-05:00", nil)
 	url, _ := SAMLRequest2Url(newrequest, "", "", "", "")
 	request := httptest.NewRequest("GET", url.String(), nil)
@@ -521,67 +495,9 @@
 }
 
 func ExampleEncryptAndDecrypt() {
-<<<<<<< HEAD
 	request, _ := NewAuthnRequest(nil, spmetadata, idpmetadata, "")
 	response := NewResponse(idpmetadata, spmetadata, request, response)
 	fmt.Printf("%x\n", goxml.Hash(crypto.SHA1, response.PP()))
 	// Output:
 	// 5d91753d5d23c4bac4f90a582477f598a132c880
-=======
-	request, _ := NewAuthnRequest(IdAndTiming{time.Time{}, 0, 0, "ID", ""}, nil, spmetadata, idpmetadata, "")
-	response := NewResponse(IdAndTiming{time.Time{}, 4 * time.Minute, 4 * time.Hour, "ID", "AssertionID"}, idpmetadata, spmetadata, request, response)
-	fmt.Printf("%x\n", goxml.Hash(crypto.SHA1, response.PP()))
-	// Output:
-	// e9ed69560a1f78d5d36523c3c2c9e048dc85fed2
-}
-
-// Repeated her to avoid import cycle - need metadata to be able to test
-// MDQclient - read some metadata from either a MDQ Server or a normal feed url.
-// Key is either en entityID or Location - allows lookup entity by endpoints,
-// this is currently only supported by the phph.wayf.dk/MDQ and is used by WAYF for mass virtual entity hosting
-// in BIRK and KRIB. THE PHPh MDQ server only understands the sha1 encoded parameter and currently only
-// understands request for 1 entity at a time.
-// If key is "" the mdq string is used as a normal feed url.
-func NewMD(mdq, key string) (mdxp *goxml.Xp) {
-	var err error
-	if key != "" {
-		mdq = mdq + "/entities/{sha1}" + hex.EncodeToString(goxml.Hash(crypto.SHA1, key))
-	}
-	url, _ := url.Parse(mdq)
-	log.Println("mdq", mdq)
-
-	tr := &http.Transport{
-		TLSClientConfig:    &tls.Config{InsecureSkipVerify: true},
-		Dial:               func(network, addr string) (net.Conn, error) { return net.Dial("tcp", addr) },
-		DisableCompression: true,
-	}
-	client := &http.Client{
-		Transport:     tr,
-		CheckRedirect: func(req *http.Request, via []*http.Request) error { return errors.New("redirect not supported") },
-	}
-
-	var req *http.Request
-	if req, err = http.NewRequest("GET", url.String(), nil); err != nil {
-		log.Fatal(err)
-	}
-	var resp *http.Response
-	if resp, err = client.Do(req); err != nil {
-		log.Fatal(err)
-	}
-	if resp.StatusCode != 200 {
-		if key == "" {
-			key = mdq
-		}
-		err = fmt.Errorf("Metadata not found for entity: %s", key)
-		//	    err = fmt.Errorf("looking for: '%s' using: '%s' MDQ said: %s\n", key, url.String(), resp.Status)
-		log.Fatal(err)
-	}
-	var md []byte
-	if md, err = ioutil.ReadAll(resp.Body); err != nil {
-		log.Fatal(err)
-	}
-
-	mdxp = goxml.NewXp(md)
-	return
->>>>>>> e451f38d
 }